/*
  Stockfish, a UCI chess playing engine derived from Glaurung 2.1
  Copyright (C) 2004-2008 Tord Romstad (Glaurung author)
  Copyright (C) 2008-2015 Marco Costalba, Joona Kiiski, Tord Romstad
  Copyright (C) 2015-2018 Marco Costalba, Joona Kiiski, Gary Linscott, Tord Romstad

  Stockfish is free software: you can redistribute it and/or modify
  it under the terms of the GNU General Public License as published by
  the Free Software Foundation, either version 3 of the License, or
  (at your option) any later version.

  Stockfish is distributed in the hope that it will be useful,
  but WITHOUT ANY WARRANTY; without even the implied warranty of
  MERCHANTABILITY or FITNESS FOR A PARTICULAR PURPOSE.  See the
  GNU General Public License for more details.

  You should have received a copy of the GNU General Public License
  along with this program.  If not, see <http://www.gnu.org/licenses/>.
*/

#include <algorithm>
#include <cassert>
#include <cstring>   // For std::memset
#include <iomanip>
#include <sstream>

#include "bitboard.h"
#include "evaluate.h"
#include "material.h"
#include "pawns.h"
#include "thread.h"

namespace Trace {

  enum Tracing { NO_TRACE, TRACE };

  enum Term { // The first 8 entries are reserved for PieceType
    MATERIAL = 8, IMBALANCE, MOBILITY, THREAT, PASSED, SPACE, INITIATIVE, TOTAL, TERM_NB
  };

  Score scores[TERM_NB][COLOR_NB];

  double to_cp(Value v) { return double(v) / PawnValueEg; }

  void add(int idx, Color c, Score s) {
    scores[idx][c] = s;
  }

  void add(int idx, Score w, Score b = SCORE_ZERO) {
    scores[idx][WHITE] = w;
    scores[idx][BLACK] = b;
  }

  std::ostream& operator<<(std::ostream& os, Score s) {
    os << std::setw(5) << to_cp(mg_value(s)) << " "
       << std::setw(5) << to_cp(eg_value(s));
    return os;
  }

  std::ostream& operator<<(std::ostream& os, Term t) {

    if (t == MATERIAL || t == IMBALANCE || t == INITIATIVE || t == TOTAL)
        os << " ----  ----"    << " | " << " ----  ----";
    else
        os << scores[t][WHITE] << " | " << scores[t][BLACK];

    os << " | " << scores[t][WHITE] - scores[t][BLACK] << "\n";
    return os;
  }
}

using namespace Trace;

namespace {

  constexpr Bitboard QueenSide   = FileABB | FileBBB | FileCBB | FileDBB;
  constexpr Bitboard CenterFiles = FileCBB | FileDBB | FileEBB | FileFBB;
  constexpr Bitboard KingSide    = FileEBB | FileFBB | FileGBB | FileHBB;
  constexpr Bitboard Center      = (FileDBB | FileEBB) & (Rank4BB | Rank5BB);

  constexpr Bitboard KingFlank[FILE_NB] = {
    QueenSide,   QueenSide, QueenSide,
    CenterFiles, CenterFiles,
    KingSide,    KingSide,  KingSide
  };

  // Threshold for lazy and space evaluation
  constexpr Value LazyThreshold  = Value(1500);
  constexpr Value SpaceThreshold = Value(12222);

  // KingAttackWeights[PieceType] contains king attack weights by piece type
  constexpr int KingAttackWeights[PIECE_TYPE_NB] = { 0, 0, 78, 56, 45, 11 };

  // Penalties for enemy's safe checks
  constexpr int QueenSafeCheck  = 780;
  constexpr int RookSafeCheck   = 880;
  constexpr int BishopSafeCheck = 435;
  constexpr int KnightSafeCheck = 790;

#define S(mg, eg) make_score(mg, eg)

  // MobilityBonus[PieceType-2][attacked] contains bonuses for middle and end game,
  // indexed by piece type and number of attacked squares in the mobility area.
  constexpr Score MobilityBonus[][32] = {
    { S(-75,-76), S(-57,-54), S( -9,-28), S( -2,-10), S(  6,  5), S( 14, 12), // Knights
      S( 22, 26), S( 29, 29), S( 36, 29) },
    { S(-48,-59), S(-20,-23), S( 16, -3), S( 26, 13), S( 38, 24), S( 51, 42), // Bishops
      S( 55, 54), S( 63, 57), S( 63, 65), S( 68, 73), S( 81, 78), S( 81, 86),
      S( 91, 88), S( 98, 97) },
    { S(-58,-76), S(-27,-18), S(-15, 28), S(-10, 55), S( -5, 69), S( -2, 82), // Rooks
      S(  9,112), S( 16,118), S( 30,132), S( 29,142), S( 32,155), S( 38,165),
      S( 46,166), S( 48,169), S( 58,171) },
    { S(-39,-36), S(-21,-15), S(  3,  8), S(  3, 18), S( 14, 34), S( 22, 54), // Queens
      S( 28, 61), S( 41, 73), S( 43, 79), S( 48, 92), S( 56, 94), S( 60,104),
      S( 60,113), S( 66,120), S( 67,123), S( 70,126), S( 71,133), S( 73,136),
      S( 79,140), S( 88,143), S( 88,148), S( 99,166), S(102,170), S(102,175),
      S(106,184), S(109,191), S(113,206), S(116,212) }
  };

  // Outpost[knight/bishop][supported by pawn] contains bonuses for minor
  // pieces if they occupy or can reach an outpost square, bigger if that
  // square is supported by a pawn.
  constexpr Score Outpost[][2] = {
    { S(22, 6), S(36,12) }, // Knight
    { S( 9, 2), S(15, 5) }  // Bishop
  };

  // RookOnFile[semiopen/open] contains bonuses for each rook when there is
  // no (friendly) pawn on the rook file.
  constexpr Score RookOnFile[] = { S(20, 7), S(45, 20) };

  // ThreatByMinor/ByRook[attacked PieceType] contains bonuses according to
  // which piece type attacks which one. Attacks on lesser pieces which are
  // pawn-defended are not considered.
  constexpr Score ThreatByMinor[PIECE_TYPE_NB] = {
    S(0, 0), S(0, 31), S(39, 42), S(57, 44), S(68, 112), S(47, 120)
  };

  constexpr Score ThreatByRook[PIECE_TYPE_NB] = {
    S(0, 0), S(0, 24), S(38, 71), S(38, 61), S(0, 38), S(36, 38)
  };

  // ThreatByKing[on one/on many] contains bonuses for king attacks on
  // pawns or pieces which are not pawn-defended.
  constexpr Score ThreatByKing[] = { S(3, 65), S(9, 145) };

  // PassedRank[Rank] contains a bonus according to the rank of a passed pawn
  constexpr Score PassedRank[RANK_NB] = {
    S(0, 0), S(5, 7), S(5, 13), S(32, 42), S(70, 70), S(172, 170), S(217, 269)
  };

  // PassedFile[File] contains a bonus according to the file of a passed pawn
  constexpr Score PassedFile[FILE_NB] = {
    S(  9, 10), S(2, 10), S(1, -8), S(-20,-12),
    S(-20,-12), S(1, -8), S(2, 10), S(  9, 10)
  };

  // PassedDanger[Rank] contains a term to weight the passed score
  constexpr int PassedDanger[RANK_NB] = { 0, 0, 0, 2, 7, 12, 19 };

  // KingProtector[PieceType-2] contains a penalty according to distance from king
  constexpr Score KingProtector[] = { S(3, 5), S(4, 3), S(3, 0), S(1, -1) };

  // Assorted bonuses and penalties
  constexpr Score BishopPawns        = S(  8, 12);
  constexpr Score CloseEnemies       = S(  7,  0);
  constexpr Score Connectivity       = S(  3,  1);
  constexpr Score CorneredBishop     = S( 50, 50);
  constexpr Score Hanging            = S( 52, 30);
  constexpr Score HinderPassedPawn   = S(  8,  1);
  constexpr Score KnightOnQueen      = S( 21, 11);
  constexpr Score LongDiagonalBishop = S( 22,  0);
  constexpr Score MinorBehindPawn    = S( 16,  0);
  constexpr Score PawnlessFlank      = S( 20, 80);
  constexpr Score RookOnPawn         = S(  8, 24);
  constexpr Score SliderOnQueen      = S( 42, 21);
  constexpr Score ThreatByPawnPush   = S( 47, 26);
  constexpr Score ThreatByRank       = S( 16,  3);
  constexpr Score ThreatBySafePawn   = S(175,168);
  constexpr Score TrappedRook        = S( 92,  0);
  constexpr Score WeakQueen          = S( 50, 10);
  constexpr Score WeakUnopposedPawn  = S(  5, 25);

#undef S

  // Evaluation class computes and stores attacks tables and other working data
  template<Tracing T>
  class Evaluation {

  public:
    Evaluation() = delete;
    explicit Evaluation(const Position& p) : pos(p) {}
    Evaluation& operator=(const Evaluation&) = delete;
    Value value();

  private:
    template<Color Us> void initialize();
    template<Color Us, PieceType Pt> Score pieces();
    template<Color Us> Score king() const;
    template<Color Us> Score threats() const;
    template<Color Us> Score passed() const;
    template<Color Us> Score space() const;
    ScaleFactor scale_factor(Value eg) const;
    Score initiative(Value eg) const;

    const Position& pos;
    Material::Entry* me;
    Pawns::Entry* pe;
    Bitboard mobilityArea[COLOR_NB];
    Score mobility[COLOR_NB] = { SCORE_ZERO, SCORE_ZERO };

    // attackedBy[color][piece type] is a bitboard representing all squares
    // attacked by a given color and piece type. Special "piece types" which
    // is also calculated is ALL_PIECES.
    Bitboard attackedBy[COLOR_NB][PIECE_TYPE_NB];

    // attackedBy2[color] are the squares attacked by 2 pieces of a given color,
    // possibly via x-ray or by one pawn and one piece. Diagonal x-ray through
    // pawn or squares attacked by 2 pawns are not explicitly added.
    Bitboard attackedBy2[COLOR_NB];

    // kingRing[color] are the squares adjacent to the king, plus (only for a
    // king on its first rank) the squares two ranks in front. For instance,
    // if black's king is on g8, kingRing[BLACK] is f8, h8, f7, g7, h7, f6, g6
    // and h6. It is set to 0 when king safety evaluation is skipped.
    Bitboard kingRing[COLOR_NB];

    // kingAttackersCount[color] is the number of pieces of the given color
    // which attack a square in the kingRing of the enemy king.
    int kingAttackersCount[COLOR_NB];

    // kingAttackersWeight[color] is the sum of the "weights" of the pieces of
    // the given color which attack a square in the kingRing of the enemy king.
    // The weights of the individual piece types are given by the elements in
    // the KingAttackWeights array.
    int kingAttackersWeight[COLOR_NB];

    // kingAttacksCount[color] is the number of attacks by the given color to
    // squares directly adjacent to the enemy king. Pieces which attack more
    // than one square are counted multiple times. For instance, if there is
    // a white knight on g5 and black's king is on g8, this white knight adds 2
    // to kingAttacksCount[WHITE].
    int kingAttacksCount[COLOR_NB];
  };


  // Evaluation::initialize() computes king and pawn attacks, and the king ring
  // bitboard for a given color. This is done at the beginning of the evaluation.
  template<Tracing T> template<Color Us>
  void Evaluation<T>::initialize() {

    constexpr Color     Them = (Us == WHITE ? BLACK : WHITE);
    constexpr Direction Up   = (Us == WHITE ? NORTH : SOUTH);
    constexpr Direction Down = (Us == WHITE ? SOUTH : NORTH);
    constexpr Bitboard LowRanks = (Us == WHITE ? Rank2BB | Rank3BB: Rank7BB | Rank6BB);

    // Find our pawns that are blocked or on the first two ranks
    Bitboard b = pos.pieces(Us, PAWN) & (shift<Down>(pos.pieces()) | LowRanks);

    // Squares occupied by those pawns, by our king, or controlled by enemy pawns
    // are excluded from the mobility area.
    mobilityArea[Us] = ~(b | pos.square<KING>(Us) | pe->pawn_attacks(Them));

    // Initialise attackedBy bitboards for kings and pawns
    attackedBy[Us][KING] = pos.attacks_from<KING>(pos.square<KING>(Us));
    attackedBy[Us][PAWN] = pe->pawn_attacks(Us);
    attackedBy[Us][ALL_PIECES] = attackedBy[Us][KING] | attackedBy[Us][PAWN];
    attackedBy2[Us]            = attackedBy[Us][KING] & attackedBy[Us][PAWN];

    // Init our king safety tables only if we are going to use them
    if (pos.non_pawn_material(Them) >= RookValueMg + KnightValueMg)
    {
        kingRing[Us] = attackedBy[Us][KING];
        if (relative_rank(Us, pos.square<KING>(Us)) == RANK_1)
            kingRing[Us] |= shift<Up>(kingRing[Us]);

        if (file_of(pos.square<KING>(Us)) == FILE_H)
            kingRing[Us] |= shift<WEST>(kingRing[Us]);

        else if (file_of(pos.square<KING>(Us)) == FILE_A)
            kingRing[Us] |= shift<EAST>(kingRing[Us]);

        kingAttackersCount[Them] = popcount(attackedBy[Us][KING] & pe->pawn_attacks(Them));
        kingAttacksCount[Them] = kingAttackersWeight[Them] = 0;
    }
    else
        kingRing[Us] = kingAttackersCount[Them] = 0;
  }


  // Evaluation::pieces() scores pieces of a given color and type
  template<Tracing T> template<Color Us, PieceType Pt>
  Score Evaluation<T>::pieces() {

    constexpr Color Them = (Us == WHITE ? BLACK : WHITE);
    constexpr Bitboard OutpostRanks = (Us == WHITE ? Rank4BB | Rank5BB | Rank6BB
                                                   : Rank5BB | Rank4BB | Rank3BB);
    const Square* pl = pos.squares<Pt>(Us);

    Bitboard b, bb;
    Square s;
    Score score = SCORE_ZERO;

    attackedBy[Us][Pt] = 0;

    while ((s = *pl++) != SQ_NONE)
    {
        // Find attacked squares, including x-ray attacks for bishops and rooks
        b = Pt == BISHOP ? attacks_bb<BISHOP>(s, pos.pieces() ^ pos.pieces(QUEEN))
          : Pt ==   ROOK ? attacks_bb<  ROOK>(s, pos.pieces() ^ pos.pieces(QUEEN) ^ pos.pieces(Us, ROOK))
                         : pos.attacks_from<Pt>(s);

        if (pos.blockers_for_king(Us) & s)
            b &= LineBB[pos.square<KING>(Us)][s];

        attackedBy2[Us] |= attackedBy[Us][ALL_PIECES] & b;
        attackedBy[Us][Pt] |= b;
        attackedBy[Us][ALL_PIECES] |= b;

        if (b & kingRing[Them])
        {
            kingAttackersCount[Us]++;
            kingAttackersWeight[Us] += KingAttackWeights[Pt];
            kingAttacksCount[Us] += popcount(b & attackedBy[Them][KING]);
        }

        int mob = popcount(b & mobilityArea[Us]);

        mobility[Us] += MobilityBonus[Pt - 2][mob];

        // Penalty if the piece is far from the king
        score -= KingProtector[Pt - 2] * distance(s, pos.square<KING>(Us));

        if (Pt == BISHOP || Pt == KNIGHT)
        {
            // Bonus if piece is on an outpost square or can reach one
            bb = OutpostRanks & ~pe->pawn_attacks_span(Them);
            if (bb & s)
                score += Outpost[Pt == BISHOP][bool(attackedBy[Us][PAWN] & s)] * 2;

            else if (bb &= b & ~pos.pieces(Us))
                score += Outpost[Pt == BISHOP][bool(attackedBy[Us][PAWN] & bb)];

            // Bonus when behind a pawn
            if (    relative_rank(Us, s) < RANK_5
                && (pos.pieces(PAWN) & (s + pawn_push(Us))))
                score += MinorBehindPawn;

            if (Pt == BISHOP)
            {
                // Penalty according to number of pawns on the same color square as the bishop
                score -= BishopPawns * pe->pawns_on_same_color_squares(Us, s);

                // Bonus for bishop on a long diagonal which can "see" both center squares
                if (more_than_one(Center & (attacks_bb<BISHOP>(s, pos.pieces(PAWN)) | s)))
                    score += LongDiagonalBishop;
            }

            // An important Chess960 pattern: A cornered bishop blocked by a friendly
            // pawn diagonally in front of it is a very serious problem, especially
            // when that pawn is also blocked.
            if (   Pt == BISHOP
                && pos.is_chess960()
                && (s == relative_square(Us, SQ_A1) || s == relative_square(Us, SQ_H1)))
            {
                Direction d = pawn_push(Us) + (file_of(s) == FILE_A ? EAST : WEST);
                if (pos.piece_on(s + d) == make_piece(Us, PAWN))
                    score -= !pos.empty(s + d + pawn_push(Us))                ? CorneredBishop * 4
                            : pos.piece_on(s + d + d) == make_piece(Us, PAWN) ? CorneredBishop * 2
                                                                              : CorneredBishop;
            }
        }

        if (Pt == ROOK)
        {
            // Bonus for aligning rook with with enemy pawns on the same rank/file
            if (relative_rank(Us, s) >= RANK_5)
                score += RookOnPawn * popcount(pos.pieces(Them, PAWN) & PseudoAttacks[ROOK][s]);

            // Bonus for rook on an open or semi-open file
            if (pe->semiopen_file(Us, file_of(s)))
                score += RookOnFile[bool(pe->semiopen_file(Them, file_of(s)))];

            // Penalty when trapped by the king, even more if the king cannot castle
            else if (mob <= 3)
            {
                File kf = file_of(pos.square<KING>(Us));
                if ((kf < FILE_E) == (file_of(s) < kf))
                    score -= (TrappedRook - make_score(mob * 22, 0)) * (1 + !pos.can_castle(Us));
            }
        }

        if (Pt == QUEEN)
        {
            // Penalty if any relative pin or discovered attack against the queen
            Bitboard queenPinners;
            if (pos.slider_blockers(pos.pieces(Them, ROOK, BISHOP), s, queenPinners))
                score -= WeakQueen;
        }
    }
    if (T)
        Trace::add(Pt, Us, score);

    return score;
  }


  // Evaluation::king() assigns bonuses and penalties to a king of a given color
  template<Tracing T> template<Color Us>
  Score Evaluation<T>::king() const {

    constexpr Color    Them = (Us == WHITE ? BLACK : WHITE);
    constexpr Bitboard Camp = (Us == WHITE ? AllSquares ^ Rank6BB ^ Rank7BB ^ Rank8BB
                                           : AllSquares ^ Rank1BB ^ Rank2BB ^ Rank3BB);

    const Square ksq = pos.square<KING>(Us);
    Bitboard weak, b, b1, b2, safe, unsafeChecks, pinned;

    // King shelter and enemy pawns storm
    Score score = pe->king_safety<Us>(pos, ksq);

    // Main king safety evaluation
    if (kingAttackersCount[Them] > 1 - pos.count<QUEEN>(Them))
    {
        int kingDanger = 0;
        unsafeChecks = 0;

        // Attacked squares defended at most once by our queen or king
        weak =  attackedBy[Them][ALL_PIECES]
              & ~attackedBy2[Us]
              & (~attackedBy[Us][ALL_PIECES] | attackedBy[Us][KING] | attackedBy[Us][QUEEN]);

        // Analyse the safe enemy's checks which are possible on next move
        safe  = ~pos.pieces(Them);
        safe &= ~attackedBy[Us][ALL_PIECES] | (weak & attackedBy2[Them]);

        b1 = attacks_bb<ROOK  >(ksq, pos.pieces() ^ pos.pieces(Us, QUEEN));
        b2 = attacks_bb<BISHOP>(ksq, pos.pieces() ^ pos.pieces(Us, QUEEN));

        // Enemy queen safe checks
        if ((b1 | b2) & attackedBy[Them][QUEEN] & safe & ~attackedBy[Us][QUEEN])
            kingDanger += QueenSafeCheck;

        b1 &= attackedBy[Them][ROOK];
        b2 &= attackedBy[Them][BISHOP];

        // Enemy rooks checks
        if (b1 & safe)
            kingDanger += RookSafeCheck;
        else
            unsafeChecks |= b1;

        // Enemy bishops checks
        if (b2 & safe)
            kingDanger += BishopSafeCheck;
        else
            unsafeChecks |= b2;

        // Enemy knights checks
        b = pos.attacks_from<KNIGHT>(ksq) & attackedBy[Them][KNIGHT];
        if (b & safe)
            kingDanger += KnightSafeCheck;
        else
            unsafeChecks |= b;

        // Unsafe or occupied checking squares will also be considered, as long as
        // the square is in the attacker's mobility area.
        unsafeChecks &= mobilityArea[Them];
        pinned = pos.blockers_for_king(Us) & pos.pieces(Us);

        kingDanger +=        kingAttackersCount[Them] * kingAttackersWeight[Them]
                     + 102 * kingAttacksCount[Them]
                     + 191 * popcount(kingRing[Us] & weak)
                     + 143 * popcount(pinned | unsafeChecks)
                     - 848 * !pos.count<QUEEN>(Them)
                     -   9 * mg_value(score) / 8
                     +  40;

        // Transform the kingDanger units into a Score, and subtract it from the evaluation
        if (kingDanger > 0)
        {
            int mobilityDanger = mg_value(mobility[Them] - mobility[Us]);
            kingDanger = std::max(0, kingDanger + mobilityDanger);
            score -= make_score(kingDanger * kingDanger / 4096, kingDanger / 16);
        }
    }

    Bitboard kf = KingFlank[file_of(ksq)];

    // Penalty when our king is on a pawnless flank
    if (!(pos.pieces(PAWN) & kf))
        score -= PawnlessFlank;

    // Find the squares that opponent attacks in our king flank, and the squares
    // which are attacked twice in that flank but not defended by our pawns.
    b1 = attackedBy[Them][ALL_PIECES] & kf & Camp;
    b2 = b1 & attackedBy2[Them] & ~attackedBy[Us][PAWN];

    // King tropism, to anticipate slow motion attacks on our king
    score -= CloseEnemies * (popcount(b1) + popcount(b2));

    if (T)
        Trace::add(KING, Us, score);

    return score;
  }


  // Evaluation::threats() assigns bonuses according to the types of the
  // attacking and the attacked pieces.
  template<Tracing T> template<Color Us>
  Score Evaluation<T>::threats() const {

    constexpr Color     Them     = (Us == WHITE ? BLACK   : WHITE);
    constexpr Direction Up       = (Us == WHITE ? NORTH   : SOUTH);
    constexpr Bitboard  TRank3BB = (Us == WHITE ? Rank3BB : Rank6BB);

    Bitboard b, weak, defended, nonPawnEnemies, stronglyProtected, safeThreats;
    Score score = SCORE_ZERO;

    // Non-pawn enemies attacked by a pawn
    nonPawnEnemies = pos.pieces(Them) ^ pos.pieces(Them, PAWN);
    weak = nonPawnEnemies & attackedBy[Us][PAWN];

    if (weak)
    {
        // Our safe or protected pawns
        b =  pos.pieces(Us, PAWN)
           & (~attackedBy[Them][ALL_PIECES] | attackedBy[Us][ALL_PIECES]);

        safeThreats = pawn_attacks_bb<Us>(b) & weak;
        score += ThreatBySafePawn * popcount(safeThreats);
    }

    // Squares strongly protected by the enemy, either because they defend the
    // square with a pawn, or because they defend the square twice and we don't.
    stronglyProtected =  attackedBy[Them][PAWN]
                       | (attackedBy2[Them] & ~attackedBy2[Us]);

    // Non-pawn enemies, strongly protected
    defended = nonPawnEnemies & stronglyProtected;

    // Enemies not strongly protected and under our attack
    weak = pos.pieces(Them) & ~stronglyProtected & attackedBy[Us][ALL_PIECES];

    // Bonus according to the kind of attacking pieces
    if (defended | weak)
    {
        b = (defended | weak) & (attackedBy[Us][KNIGHT] | attackedBy[Us][BISHOP]);
        while (b)
        {
            Square s = pop_lsb(&b);
            score += ThreatByMinor[type_of(pos.piece_on(s))];
            if (type_of(pos.piece_on(s)) != PAWN)
                score += ThreatByRank * (int)relative_rank(Them, s);
        }

        b = (pos.pieces(Them, QUEEN) | weak) & attackedBy[Us][ROOK];
        while (b)
        {
            Square s = pop_lsb(&b);
            score += ThreatByRook[type_of(pos.piece_on(s))];
            if (type_of(pos.piece_on(s)) != PAWN)
                score += ThreatByRank * (int)relative_rank(Them, s);
        }

        score += Hanging * popcount(weak & ~attackedBy[Them][ALL_PIECES]);

        b = weak & attackedBy[Us][KING];
        if (b)
            score += ThreatByKing[more_than_one(b)];
    }

    // Bonus for enemy unopposed weak pawns
    if (pos.pieces(Us, ROOK, QUEEN))
        score += WeakUnopposedPawn * pe->weak_unopposed(Them);

    // Find squares where our pawns can push on the next move
    b  = shift<Up>(pos.pieces(Us, PAWN)) & ~pos.pieces();
    b |= shift<Up>(b & TRank3BB) & ~pos.pieces();

    // Keep only the squares which are not completely unsafe
    b &= ~attackedBy[Them][PAWN]
        & (attackedBy[Us][ALL_PIECES] | ~attackedBy[Them][ALL_PIECES]);

    // Bonus for safe pawn threats on the next move
    b =   pawn_attacks_bb<Us>(b)
       &  pos.pieces(Them)
       & ~attackedBy[Us][PAWN];

    score += ThreatByPawnPush * popcount(b);

    // Bonus for threats on the next moves against enemy queen
    if (pos.count<QUEEN>(Them) == 1)
    {
        Square s = pos.square<QUEEN>(Them);
        safeThreats = mobilityArea[Us] & ~stronglyProtected;

        b = attackedBy[Us][KNIGHT] & pos.attacks_from<KNIGHT>(s);

        score += KnightOnQueen * popcount(b & safeThreats);

        b =  (attackedBy[Us][BISHOP] & pos.attacks_from<BISHOP>(s))
           | (attackedBy[Us][ROOK  ] & pos.attacks_from<ROOK  >(s));

        score += SliderOnQueen * popcount(b & safeThreats & attackedBy2[Us]);
    }

    // Connectivity: ensure that knights, bishops, rooks, and queens are protected
    b = (pos.pieces(Us) ^ pos.pieces(Us, PAWN, KING)) & attackedBy[Us][ALL_PIECES];
    score += Connectivity * popcount(b);

    if (T)
        Trace::add(THREAT, Us, score);

    return score;
  }

  // Evaluation::passed() evaluates the passed pawns and candidate passed
  // pawns of the given color.

  template<Tracing T> template<Color Us>
  Score Evaluation<T>::passed() const {

    constexpr Color     Them = (Us == WHITE ? BLACK : WHITE);
    constexpr Direction Up   = (Us == WHITE ? NORTH : SOUTH);

    auto king_proximity = [&](Color c, Square s) {
      return std::min(distance(pos.square<KING>(c), s), 5);
    };

    Bitboard b, bb, squaresToQueen, defendedSquares, unsafeSquares;
    Score score = SCORE_ZERO;

    b = pe->passed_pawns(Us);

    while (b)
    {
        Square s = pop_lsb(&b);

        assert(!(pos.pieces(Them, PAWN) & forward_file_bb(Us, s + Up)));

        bb = forward_file_bb(Us, s) & (attackedBy[Them][ALL_PIECES] | pos.pieces(Them));
        score -= HinderPassedPawn * popcount(bb);

        int r = relative_rank(Us, s);
        int w = PassedDanger[r];

        Score bonus = PassedRank[r];

        if (w)
        {
            Square blockSq = s + Up;

            // Adjust bonus based on the king's proximity
            bonus += make_score(0, (  king_proximity(Them, blockSq) * 5
                                    - king_proximity(Us,   blockSq) * 2) * w);

            // If blockSq is not the queening square then consider also a second push
            if (r != RANK_7)
                bonus -= make_score(0, king_proximity(Us, blockSq + Up) * w);

            // If the pawn is free to advance, then increase the bonus
            if (pos.empty(blockSq))
            {
                // If there is a rook or queen attacking/defending the pawn from behind,
                // consider all the squaresToQueen. Otherwise consider only the squares
                // in the pawn's path attacked or occupied by the enemy.
                defendedSquares = unsafeSquares = squaresToQueen = forward_file_bb(Us, s);

                bb = forward_file_bb(Them, s) & pos.pieces(ROOK, QUEEN) & pos.attacks_from<ROOK>(s);

                if (!(pos.pieces(Us) & bb))
                    defendedSquares &= attackedBy[Us][ALL_PIECES];

                if (!(pos.pieces(Them) & bb))
                    unsafeSquares &= attackedBy[Them][ALL_PIECES] | pos.pieces(Them);

                // If there aren't any enemy attacks, assign a big bonus. Otherwise
                // assign a smaller bonus if the block square isn't attacked.
                int k = !unsafeSquares ? 20 : !(unsafeSquares & blockSq) ? 9 : 0;

                // If the path to the queen is fully defended, assign a big bonus.
                // Otherwise assign a smaller bonus if the block square is defended.
                if (defendedSquares == squaresToQueen)
                    k += 6;

                else if (defendedSquares & blockSq)
                    k += 4;

                bonus += make_score(k * w, k * w);
            }
            else if (pos.pieces(Us) & blockSq)
                bonus += make_score(w + r * 2, w + r * 2);
        } // rr != 0

        // Scale down bonus for candidate passers which need more than one
        // pawn push to become passed or have a pawn in front of them.
        if (   !pos.pawn_passed(Us, s + Up)
            || (pos.pieces(PAWN) & forward_file_bb(Us, s)))
            bonus = bonus / 2;

        score += bonus + PassedFile[file_of(s)];
    }

    if (T)
        Trace::add(PASSED, Us, score);

    return score;
  }


  // Evaluation::space() computes the space evaluation for a given side. The
  // space evaluation is a simple bonus based on the number of safe squares
  // available for minor pieces on the central four files on ranks 2--4. Safe
  // squares one, two or three squares behind a friendly pawn are counted
  // twice. Finally, the space bonus is multiplied by a weight. The aim is to
  // improve play on game opening.

  template<Tracing T> template<Color Us>
  Score Evaluation<T>::space() const {

    constexpr Color Them = (Us == WHITE ? BLACK : WHITE);
    constexpr Bitboard SpaceMask =
      Us == WHITE ? CenterFiles & (Rank2BB | Rank3BB | Rank4BB)
                  : CenterFiles & (Rank7BB | Rank6BB | Rank5BB);

    if (pos.non_pawn_material() < SpaceThreshold)
        return SCORE_ZERO;

    // Find the safe squares for our pieces inside the area defined by
    // SpaceMask. A square is unsafe if it is attacked by an enemy
    // pawn, or if it is undefended and attacked by an enemy piece.
    Bitboard safe =   SpaceMask
                   & ~pos.pieces(Us, PAWN)
                   & ~attackedBy[Them][PAWN]
                   & (attackedBy[Us][ALL_PIECES] | ~attackedBy[Them][ALL_PIECES]);

    // Find all squares which are at most three squares behind some friendly pawn
    Bitboard behind = pos.pieces(Us, PAWN);
    behind |= (Us == WHITE ? behind >>  8 : behind <<  8);
    behind |= (Us == WHITE ? behind >> 16 : behind << 16);

    int bonus = popcount(safe) + popcount(behind & safe);
    int weight = pos.count<ALL_PIECES>(Us) - 2 * pe->open_files();

    Score score = make_score(bonus * weight * weight / 16, 0);

    if (T)
        Trace::add(SPACE, Us, score);

    return score;
  }


  // Evaluation::initiative() computes the initiative correction value
  // for the position. It is a second order bonus/malus based on the
  // known attacking/defending status of the players.

  template<Tracing T>
  Score Evaluation<T>::initiative(Value eg) const {

    int outflanking =  distance<File>(pos.square<KING>(WHITE), pos.square<KING>(BLACK))
                     - distance<Rank>(pos.square<KING>(WHITE), pos.square<KING>(BLACK));

    bool pawnsOnBothFlanks =   (pos.pieces(PAWN) & QueenSide)
                            && (pos.pieces(PAWN) & KingSide);

    // Compute the initiative bonus for the attacking side
    int complexity =   8 * outflanking
                    +  8 * pe->pawn_asymmetry()
                    + 12 * pos.count<PAWN>()
                    + 16 * pawnsOnBothFlanks
                    + 48 * !pos.non_pawn_material()
                    -136 ;

    // Now apply the bonus: note that we find the attacking side by extracting
    // the sign of the endgame value, and that we carefully cap the bonus so
    // that the endgame score will never change sign after the bonus.
    int v = ((eg > 0) - (eg < 0)) * std::max(complexity, -abs(eg));

    if (T)
        Trace::add(INITIATIVE, make_score(0, v));

    return make_score(0, v);
  }


  // Evaluation::scale_factor() computes the scale factor for the winning side

  template<Tracing T>
  ScaleFactor Evaluation<T>::scale_factor(Value eg) const {

    Color strongSide = eg > VALUE_DRAW ? WHITE : BLACK;
    int sf = me->scale_factor(pos, strongSide);

    // If we don't already have an unusual scale factor, check for certain
    // types of endgames, and use a lower scale for those.
    if (sf == SCALE_FACTOR_NORMAL || sf == SCALE_FACTOR_ONEPAWN)
    {
        if (pos.opposite_bishops())
        {
            // Endgame with opposite-colored bishops and no other pieces (ignoring pawns)
            // is almost a draw, in case of KBP vs KB, it is even more a draw.
            if (   pos.non_pawn_material(WHITE) == BishopValueMg
                && pos.non_pawn_material(BLACK) == BishopValueMg)
                sf = more_than_one(pos.pieces(PAWN)) ? 31 : 9;

            // Endgame with opposite-colored bishops, but also other pieces. Still
            // a bit drawish, but not as drawish as with only the two bishops.
            else
                sf = 46;
        }
        // Endings where weaker side can place his king in front of the enemy's
        // pawns are drawish.
        else if (    abs(eg) <= BishopValueEg
                 &&  pos.count<PAWN>(strongSide) <= 2
                 && !pos.pawn_passed(~strongSide, pos.square<KING>(~strongSide)))
            sf = 37 + 7 * pos.count<PAWN>(strongSide);
    }

    return ScaleFactor(sf);
  }


  // Evaluation::value() is the main function of the class. It computes the various
  // parts of the evaluation and returns the value of the position from the point
  // of view of the side to move.

  template<Tracing T>
  Value Evaluation<T>::value() {

    assert(!pos.checkers());

    // Probe the material hash table
    me = Material::probe(pos);

    // If we have a specialized evaluation function for the current material
    // configuration, call it and return.
    if (me->specialized_eval_exists())
        return me->evaluate(pos);

    // Initialize score by reading the incrementally updated scores included in
    // the position object (material + piece square tables) and the material
    // imbalance. Score is computed internally from the white point of view.
<<<<<<< HEAD
    Score score = pos.psq_score() + me->imbalance();
=======
    Score score = pos.psq_score() + me->imbalance() + pos.this_thread()->contempt;
>>>>>>> c8ef80f4

    // Probe the pawn hash table
    pe = Pawns::probe(pos);
    score += pe->pawn_score(WHITE) - pe->pawn_score(BLACK);

    // Early exit if score is high
    Value v = (mg_value(score) + eg_value(score)) / 2;
    if (abs(v) > LazyThreshold)
       return pos.side_to_move() == WHITE ? v : -v;

    // Main evaluation begins here

    initialize<WHITE>();
    initialize<BLACK>();

    // Pieces should be evaluated first (populate attack tables)
    score +=  pieces<WHITE, KNIGHT>() - pieces<BLACK, KNIGHT>()
            + pieces<WHITE, BISHOP>() - pieces<BLACK, BISHOP>()
            + pieces<WHITE, ROOK  >() - pieces<BLACK, ROOK  >()
            + pieces<WHITE, QUEEN >() - pieces<BLACK, QUEEN >();

    score += mobility[WHITE] - mobility[BLACK];

    score +=  king<   WHITE>() - king<   BLACK>()
            + threats<WHITE>() - threats<BLACK>()
            + passed< WHITE>() - passed< BLACK>()
            + space<  WHITE>() - space<  BLACK>();

    score += initiative(eg_value(score));
    score += Eval::Contempt;

    // Interpolate between a middlegame and a (scaled by 'sf') endgame score
    ScaleFactor sf = scale_factor(eg_value(score));
    v =  mg_value(score) * int(me->game_phase())
       + eg_value(score) * int(PHASE_MIDGAME - me->game_phase()) * sf / SCALE_FACTOR_NORMAL;

    v /= int(PHASE_MIDGAME);

    // In case of tracing add all remaining individual evaluation terms
    if (T)
    {
        Trace::add(MATERIAL, pos.psq_score());
        Trace::add(IMBALANCE, me->imbalance());
        Trace::add(PAWN, pe->pawn_score(WHITE), pe->pawn_score(BLACK));
        Trace::add(MOBILITY, mobility[WHITE], mobility[BLACK]);
        Trace::add(TOTAL, score);
    }

    return  (pos.side_to_move() == WHITE ? v : -v) // Side to move point of view
           + Eval::Tempo;
  }

} // namespace


/// evaluate() is the evaluator for the outer world. It returns a static
/// evaluation of the position from the point of view of the side to move.

Value Eval::evaluate(const Position& pos) {
  return Evaluation<NO_TRACE>(pos).value();
}


/// trace() is like evaluate(), but instead of returning a value, it returns
/// a string (suitable for outputting to stdout) that contains the detailed
/// descriptions and values of each evaluation term. Useful for debugging.

std::string Eval::trace(const Position& pos) {

  std::memset(scores, 0, sizeof(scores));

  pos.this_thread()->contempt = SCORE_ZERO; // Reset any dynamic contempt

  Value v = Evaluation<TRACE>(pos).value();

  v = pos.side_to_move() == WHITE ? v : -v; // Trace scores are from white's point of view

  std::stringstream ss;
  ss << std::showpoint << std::noshowpos << std::fixed << std::setprecision(2)
     << "     Term    |    White    |    Black    |    Total   \n"
     << "             |   MG    EG  |   MG    EG  |   MG    EG \n"
     << " ------------+-------------+-------------+------------\n"
     << "    Material | " << Term(MATERIAL)
     << "   Imbalance | " << Term(IMBALANCE)
     << "  Initiative | " << Term(INITIATIVE)
     << "       Pawns | " << Term(PAWN)
     << "     Knights | " << Term(KNIGHT)
     << "     Bishops | " << Term(BISHOP)
     << "       Rooks | " << Term(ROOK)
     << "      Queens | " << Term(QUEEN)
     << "    Mobility | " << Term(MOBILITY)
     << " King safety | " << Term(KING)
     << "     Threats | " << Term(THREAT)
     << "      Passed | " << Term(PASSED)
     << "       Space | " << Term(SPACE)
     << " ------------+-------------+-------------+------------\n"
     << "       Total | " << Term(TOTAL);

  ss << "\nTotal evaluation: " << to_cp(v) << " (white side)\n";

  return ss.str();
}<|MERGE_RESOLUTION|>--- conflicted
+++ resolved
@@ -843,11 +843,7 @@
     // Initialize score by reading the incrementally updated scores included in
     // the position object (material + piece square tables) and the material
     // imbalance. Score is computed internally from the white point of view.
-<<<<<<< HEAD
     Score score = pos.psq_score() + me->imbalance();
-=======
-    Score score = pos.psq_score() + me->imbalance() + pos.this_thread()->contempt;
->>>>>>> c8ef80f4
 
     // Probe the pawn hash table
     pe = Pawns::probe(pos);
@@ -877,7 +873,7 @@
             + space<  WHITE>() - space<  BLACK>();
 
     score += initiative(eg_value(score));
-    score += Eval::Contempt;
+    score += pos.this_thread()->contempt;
 
     // Interpolate between a middlegame and a (scaled by 'sf') endgame score
     ScaleFactor sf = scale_factor(eg_value(score));
