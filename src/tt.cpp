/*
  Stockfish, a UCI chess playing engine derived from Glaurung 2.1
  Copyright (C) 2004-2008 Tord Romstad (Glaurung author)
  Copyright (C) 2008-2015 Marco Costalba, Joona Kiiski, Tord Romstad
  Copyright (C) 2015-2018 Marco Costalba, Joona Kiiski, Gary Linscott, Tord Romstad

  Stockfish is free software: you can redistribute it and/or modify
  it under the terms of the GNU General Public License as published by
  the Free Software Foundation, either version 3 of the License, or
  (at your option) any later version.

  Stockfish is distributed in the hope that it will be useful,
  but WITHOUT ANY WARRANTY; without even the implied warranty of
  MERCHANTABILITY or FITNESS FOR A PARTICULAR PURPOSE.  See the
  GNU General Public License for more details.

  You should have received a copy of the GNU General Public License
  along with this program.  If not, see <http://www.gnu.org/licenses/>.
*/

#include <cstring>   // For std::memset
#include <iostream>

#include "bitboard.h"
#include "tt.h"

TranspositionTable TT; // Our global transposition table


/// TranspositionTable::resize() sets the size of the transposition table,
/// measured in megabytes. Transposition table consists of a power of 2 number
/// of clusters and each cluster consists of ClusterSize number of TTEntry.

void TranspositionTable::resize(size_t mbSize) {

  size_t newClusterCount = mbSize * 1024 * 1024 / sizeof(Cluster);

  if (newClusterCount == clusterCount)
      return;

  clusterCount = newClusterCount;
  clusterIndexMask = newClusterCount - 1;

  free(mem);
  mem = malloc(clusterCount * sizeof(Cluster) + CacheLineSize - 1);

  if (!mem)
  {
      std::cerr << "Failed to allocate " << mbSize
                << "MB for transposition table." << std::endl;
      exit(EXIT_FAILURE);
  }

  table = (Cluster*)((uintptr_t(mem) + CacheLineSize - 1) & ~(CacheLineSize - 1));
  clear();
}


/// TranspositionTable::clear() overwrites the entire transposition table
/// with zeros. It is called whenever the table is resized, or when the
/// user asks the program to clear the table (from the UCI interface).

void TranspositionTable::clear() {

  std::memset(table, 0, clusterCount * sizeof(Cluster));
}


/// TranspositionTable::probe() looks up the current position in the transposition
/// table. It returns true and a pointer to the TTEntry if the position is found.
/// Otherwise, it returns false and a pointer to an empty or least valuable TTEntry
/// to be replaced later. The replace value of an entry is calculated as its depth
/// minus 8 times its relative age. TTEntry t1 is considered more valuable than
/// TTEntry t2 if its replace value is greater than that of t2.

<<<<<<< HEAD
TTEntry* TranspositionTable::probe(const Key k, TTEntry::Data& ttData, bool& found, Thread* th) {
=======
TTEntry* TranspositionTable::probe(const Key k, TTEntry::Data& ttData) const {
>>>>>>> c89311c5
  TTEntry* const tte = first_entry(k);

  for (int i = 0; i < ClusterSize; ++i) {
      if (!tte[i].encKey)
        return ttData.empty(), &tte[i];
      TTEntry::Data rdata;
      Key key;
      tte[i].read(key, rdata);
      ++th->ttReads;
      if (((uint32_t(key) * uint64_t(clusterCount)) ^
    	  (uint32_t(k) * uint64_t(clusterCount))) >> 32 != 0)
    	  ++th->ttCorruptedReads;
      if (key == k) {
        if (rdata.generation() != generation8) {
             rdata.set_generation(generation8);
             tte[i].write(key, rdata);
        }
        return ttData = rdata, &tte[i];
      }
  }

  // Find an entry to be replaced according to the replacement strategy
  TTEntry* replace = tte;
  // Due to our packed storage format for generation and its cyclic
  // nature we add 259 (256 is the modulus plus 3 to keep the lowest
  // two bound bits from affecting the result) to calculate the entry
  // age correctly even after generation8 overflows into the next cycle.
  int entryValue = tte[0].data.importance(generation8);
  for (int i = 1; i < ClusterSize; ++i) {
      int newValue = tte[i].data.importance(generation8);
      if (entryValue > newValue) {
          entryValue = newValue;
          replace = &tte[i];
      }
  }
  return ttData.empty(), replace;
}


/// TranspositionTable::hashfull() returns an approximation of the hashtable
/// occupation during a search. The hash is x permill full, as per UCI protocol.

int TranspositionTable::hashfull() const {

  int cnt = 0;
  for (int i = 0; i < 1000 / ClusterSize; i++)
  {
      const TTEntry* tte = &table[i].entry[0];
      for (int j = 0; j < ClusterSize; j++)
          if (tte[j].data.generation() == generation8)
              cnt++;
  }
  return cnt;
}<|MERGE_RESOLUTION|>--- conflicted
+++ resolved
@@ -73,11 +73,7 @@
 /// minus 8 times its relative age. TTEntry t1 is considered more valuable than
 /// TTEntry t2 if its replace value is greater than that of t2.
 
-<<<<<<< HEAD
-TTEntry* TranspositionTable::probe(const Key k, TTEntry::Data& ttData, bool& found, Thread* th) {
-=======
-TTEntry* TranspositionTable::probe(const Key k, TTEntry::Data& ttData) const {
->>>>>>> c89311c5
+TTEntry* TranspositionTable::probe(const Key k, TTEntry::Data& ttData, Thread* th) {
   TTEntry* const tte = first_entry(k);
 
   for (int i = 0; i < ClusterSize; ++i) {
