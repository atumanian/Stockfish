/*
  Stockfish, a UCI chess playing engine derived from Glaurung 2.1
  Copyright (C) 2004-2008 Tord Romstad (Glaurung author)
  Copyright (C) 2008-2015 Marco Costalba, Joona Kiiski, Tord Romstad
  Copyright (C) 2015-2018 Marco Costalba, Joona Kiiski, Gary Linscott, Tord Romstad

  Stockfish is free software: you can redistribute it and/or modify
  it under the terms of the GNU General Public License as published by
  the Free Software Foundation, either version 3 of the License, or
  (at your option) any later version.

  Stockfish is distributed in the hope that it will be useful,
  but WITHOUT ANY WARRANTY; without even the implied warranty of
  MERCHANTABILITY or FITNESS FOR A PARTICULAR PURPOSE.  See the
  GNU General Public License for more details.

  You should have received a copy of the GNU General Public License
  along with this program.  If not, see <http://www.gnu.org/licenses/>.
*/

#ifndef TT_H_INCLUDED
#define TT_H_INCLUDED

#include <atomic>

#include "misc.h"
#include "types.h"

#include "thread.h"

/// TTEntry struct is the 10 bytes transposition table entry, defined as below:
///
/// key        16 bit
/// move       16 bit
/// value      16 bit
/// eval value 16 bit
/// generation  6 bit
/// bound type  2 bit
/// depth       8 bit

struct TTEntry {

  struct Data {
    Move  move()  const { return Move(uint16_t(data >> 32)); }
    Value value() const { return Value(int64_t(data) >> 48); }
    Value eval()  const { return Value(int32_t(data) >> 16); }
    Depth depth() const { return Depth(int8_t(data) * int(ONE_PLY)); }
    uint16_t generation() const { return data & 0xFC00; }
    Bound bound() const { return Bound(data & 0x300); }
    Key enc_dec(Key k) const { return data ^ k; }
    void set_generation(uint16_t gen) { data = (data & 0xFFFFFFFFFFFF03FF) | gen; }
    void set_move(Move m) { data = (data & 0xFFFF0000FFFFFFFF) | uint64_t(m) << 32; }
    void set(Move m, Value v, Value ev, Depth d, uint16_t g, Bound b) {
        data = uint64_t(m) << 32 | pack(v, ev, d, g, b);
    }
    void set(Value v, Value ev, Depth d, uint16_t g, Bound b) {
        data = (data & 0xFFFF00000000) | pack(v, ev, d, g, b);
    }
    void empty() {
        set(MOVE_NONE, VALUE_NONE, VALUE_NONE, DEPTH_NONE, 0, BOUND_NONE);
    }
    int importance(uint16_t gen) const {
    	return depth() - (((0x103FF + gen - int(data)) & 0xFC00) >> 7);
    }

  private:
    static uint64_t pack(Value v, Value ev, Depth d, uint16_t g, Bound b) {
        return uint64_t(v) << 48 | uint32_t(ev << 16 | g | b | uint8_t(d));
    }

    uint64_t data;
  };

  void save(Key k, Value v, Bound b, Depth d, Move m, Value ev, uint16_t g) {

      assert(d / ONE_PLY * ONE_PLY == d);
      Data rdata;
      Key key;
      read(key, rdata);

      if (k != key)
        rdata.set(m, v, ev, d, g, b);
      else if (d / ONE_PLY > rdata.depth() - 4
           /* || g != (genBound8 & 0xFC) // Matching non-zero keys are already refreshed by probe() */
              || b == BOUND_EXACT)
        m ? rdata.set(m, v, ev, d, g, b) : rdata.set(v, ev, d, g, b);
      else if (m)
        rdata.set_move(m);
      else return;

      write(k, rdata);
  }

private:
  friend class TranspositionTable;

  void read(Key& key, Data& rdata) const {
      rdata = data;
      key = rdata.enc_dec(encKey);
  }
  void write(Key key, Data rdata) {
      data = rdata;
      encKey = rdata.enc_dec(key);
  }

  Key encKey;
  Data data;
};

/// A TranspositionTable consists of a power of 2 number of clusters and each
/// cluster consists of ClusterSize number of TTEntry. Each non-empty entry
/// contains information of exactly one position. The size of a cluster should
/// divide the size of a cache line size, to ensure that clusters never cross
/// cache lines. This ensures best cache performance, as the cacheline is
/// prefetched, as soon as possible.

class TranspositionTable {

  static const int CacheLineSize = 64;
  static const int ClusterSize = 4;

  struct Cluster {
    TTEntry entry[ClusterSize];
  };

  static_assert(CacheLineSize % sizeof(Cluster) == 0, "Cluster size incorrect");

public:
 ~TranspositionTable() { free(mem); }
  void new_search() { generation8 += 1024; } // Lower 2 bits are used by Bound
  uint16_t generation() const { return generation8; }
<<<<<<< HEAD
  TTEntry* probe(const Key key, TTEntry::Data& ttData, bool& found, Thread* th);
=======
  TTEntry* probe(const Key key, TTEntry::Data& ttData) const;
>>>>>>> c89311c5
  int hashfull() const;
  void resize(size_t mbSize);
  void clear();

  // The 32 lowest order bits of the key are used to get the index of the cluster
  TTEntry* first_entry(const Key key) const {
    return &table[(uint32_t(key) * uint64_t(clusterCount)) >> 32].entry[0];
  }

private:
  size_t clusterCount;
  Key clusterIndexMask;
  Cluster* table;
  void* mem;
  uint16_t generation8; // Size must be not bigger than TTEntry::genBound8
};

extern TranspositionTable TT;

#endif // #ifndef TT_H_INCLUDED<|MERGE_RESOLUTION|>--- conflicted
+++ resolved
@@ -129,11 +129,7 @@
  ~TranspositionTable() { free(mem); }
   void new_search() { generation8 += 1024; } // Lower 2 bits are used by Bound
   uint16_t generation() const { return generation8; }
-<<<<<<< HEAD
-  TTEntry* probe(const Key key, TTEntry::Data& ttData, bool& found, Thread* th);
-=======
-  TTEntry* probe(const Key key, TTEntry::Data& ttData) const;
->>>>>>> c89311c5
+  TTEntry* probe(const Key key, TTEntry::Data& ttData, Thread* th);
   int hashfull() const;
   void resize(size_t mbSize);
   void clear();
