/*
  Stockfish, a UCI chess playing engine derived from Glaurung 2.1
  Copyright (C) 2004-2008 Tord Romstad (Glaurung author)
  Copyright (C) 2008-2015 Marco Costalba, Joona Kiiski, Tord Romstad
  Copyright (C) 2015-2016 Marco Costalba, Joona Kiiski, Gary Linscott, Tord Romstad

  Stockfish is free software: you can redistribute it and/or modify
  it under the terms of the GNU General Public License as published by
  the Free Software Foundation, either version 3 of the License, or
  (at your option) any later version.

  Stockfish is distributed in the hope that it will be useful,
  but WITHOUT ANY WARRANTY; without even the implied warranty of
  MERCHANTABILITY or FITNESS FOR A PARTICULAR PURPOSE.  See the
  GNU General Public License for more details.

  You should have received a copy of the GNU General Public License
  along with this program.  If not, see <http://www.gnu.org/licenses/>.
*/

#include <cassert>

#include "movepick.h"
#include "thread.h"

namespace {

  enum Stages {
    MAIN_SEARCH, CAPTURES_INIT, GOOD_CAPTURES, KILLERS, COUNTERMOVE, QUIET_INIT, QUIET, BAD_CAPTURES,
    EVASION, EVASIONS_INIT, ALL_EVASIONS,
    PROBCUT, PROBCUT_INIT, PROBCUT_CAPTURES,
    QSEARCH_WITH_CHECKS, QCAPTURES_1_INIT, QCAPTURES_1, QCHECKS,
    QSEARCH_NO_CHECKS, QCAPTURES_2_INIT, QCAPTURES_2,
    QSEARCH_RECAPTURES, QRECAPTURES
  };

  // Our insertion sort, which is guaranteed to be stable, as it should be
  void insertion_sort(ExtMove* begin, ExtMove* end)
  {
    ExtMove tmp, *p, *q;

    for (p = begin + 1; p < end; ++p)
    {
        tmp = *p;
        for (q = p; q != begin && *(q-1) < tmp; --q)
            *q = *(q-1);
        *q = tmp;
    }
  }

  // pick_best() finds the best move in the range (begin, end) and moves it to
  // the front. It's faster than sorting all the moves in advance when there
  // are few moves, e.g., the possible captures.
  Move pick_best(ExtMove* begin, ExtMove* end)
  {
      std::swap(*begin, *std::max_element(begin, end));
      return *begin;
  }

} // namespace


/// Constructors of the MovePicker class. As arguments we pass information
/// to help it to return the (presumably) good moves first, to decide which
/// moves to return (in the quiescence search, for instance, we only want to
/// search captures, promotions, and some checks) and how important good move
/// ordering is at the current node.

MovePicker::MovePicker(const Position& p, Move ttm, Depth d, Search::Stack* s)
           : pos(p), ss(s), depth(d) {

  assert(d > DEPTH_ZERO);

  Square prevSq = to_sq((ss-1)->currentMove);
  countermove = pos.this_thread()->counterMoves[pos.piece_on(prevSq)][prevSq];

  stage = pos.checkers() ? EVASION : MAIN_SEARCH;
  ttMove = ttm && pos.pseudo_legal(ttm) ? ttm : MOVE_NONE;
  stage += (ttMove == MOVE_NONE);
}

MovePicker::MovePicker(const Position& p, Move ttm, Depth d, Square s)
           : pos(p) {

  assert(d <= DEPTH_ZERO);

  if (pos.checkers())
      stage = EVASION;

  else if (d > DEPTH_QS_NO_CHECKS)
      stage = QSEARCH_WITH_CHECKS;

  else if (d > DEPTH_QS_RECAPTURES)
      stage = QSEARCH_NO_CHECKS;

  else
  {
      stage = QSEARCH_RECAPTURES;
      recaptureSquare = s;
      return;
  }

  ttMove = ttm && pos.pseudo_legal(ttm) ? ttm : MOVE_NONE;
  stage += (ttMove == MOVE_NONE);
}

MovePicker::MovePicker(const Position& p, Move ttm, Value th)
           : pos(p), threshold(th) {

  assert(!pos.checkers());

  stage = PROBCUT;

  // In ProbCut we generate captures with SEE higher than the given threshold
  ttMove =   ttm
          && pos.pseudo_legal(ttm)
          && pos.capture(ttm)
          && pos.see_ge(ttm, threshold + 1)? ttm : MOVE_NONE;

  stage += (ttMove == MOVE_NONE);
}


/// score() assigns a numerical value to each move in a move list. The moves with
/// highest values will be picked first.
template<>
void MovePicker::score<CAPTURES>() {
  // Winning and equal captures in the main search are ordered by MVV, preferring
  // captures near our home rank. Surprisingly, this appears to perform slightly
  // better than SEE-based move ordering: exchanging big pieces before capturing
  // a hanging piece probably helps to reduce the subtree size.
  // In the main search we want to push captures with negative SEE values to the
  // badCaptures[] array, but instead of doing it now we delay until the move
  // has been picked up, saving some SEE calls in case we get a cutoff.
  for (auto& m : *this)
      m.value =  PieceValue[MG][pos.piece_on(to_sq(m))]
               - Value(200 * relative_rank(pos.side_to_move(), to_sq(m)));
}

template<>
void MovePicker::score<QUIETS>() {

  const HistoryStats& history = pos.this_thread()->history;
  const FromToStats& fromTo = pos.this_thread()->fromTo;

  const CounterMoveStats* cm = (ss-1)->counterMoves;
  const CounterMoveStats* fm = (ss-2)->counterMoves;
  const CounterMoveStats* f2 = (ss-4)->counterMoves;

  Color c = pos.side_to_move();

  for (auto& m : *this)
      m.value =      history[pos.moved_piece(m)][to_sq(m)]
               + (cm ? (*cm)[pos.moved_piece(m)][to_sq(m)] : VALUE_ZERO)
               + (fm ? (*fm)[pos.moved_piece(m)][to_sq(m)] : VALUE_ZERO)
               + (f2 ? (*f2)[pos.moved_piece(m)][to_sq(m)] : VALUE_ZERO)
               + fromTo.get(c, m);
}

template<>
void MovePicker::score<EVASIONS>() {
  // Try captures ordered by MVV/LVA, then non-captures ordered by history value
  const HistoryStats& history = pos.this_thread()->history;
  const FromToStats& fromTo = pos.this_thread()->fromTo;
  Color c = pos.side_to_move();

  for (auto& m : *this)
<<<<<<< HEAD

=======
>>>>>>> cab61bb9
      if (pos.capture(m))
          m.value =  PieceValue[MG][pos.piece_on(to_sq(m))]
                   - Value(type_of(pos.moved_piece(m))) + HistoryStats::Max;
      else
          m.value = history[pos.moved_piece(m)][to_sq(m)] + fromTo.get(c, m);
}


/// next_move() is the most important method of the MovePicker class. It returns
/// a new pseudo legal move every time it is called, until there are no more moves
/// left. It picks the move with the biggest value from a list of generated moves
/// taking care not to return the ttMove if it has already been searched.

Move MovePicker::next_move() {

  Move move;

  switch (stage) {

  case MAIN_SEARCH: case EVASION: case QSEARCH_WITH_CHECKS:
  case QSEARCH_NO_CHECKS: case PROBCUT:
      ++stage;
      return ttMove;

  case CAPTURES_INIT:
      endBadCaptures = cur = moves;
      endMoves = generate<CAPTURES>(pos, cur);
      score<CAPTURES>();
      ++stage;

  case GOOD_CAPTURES:
      while (cur < endMoves)
      {
          move = pick_best(cur++, endMoves);
          if (move != ttMove)
          {
              if (pos.see_ge(move, VALUE_ZERO))
                  return move;

              // Losing capture, move it to the beginning of the array
              *endBadCaptures++ = move;
          }
      }

      ++stage;
      move = ss->killers[0];  // First killer move
      if (    move != MOVE_NONE
          &&  move != ttMove
          &&  pos.pseudo_legal(move)
          && !pos.capture(move))
          return move;

  case KILLERS:
      ++stage;
      move = ss->killers[1]; // Second killer move
      if (    move != MOVE_NONE
          &&  move != ttMove
          &&  pos.pseudo_legal(move)
          && !pos.capture(move))
          return move;

  case COUNTERMOVE:
      ++stage;
      move = countermove;
      if (    move != MOVE_NONE
          &&  move != ttMove
          &&  move != ss->killers[0]
          &&  move != ss->killers[1]
          &&  pos.pseudo_legal(move)
          && !pos.capture(move))
          return move;

  case QUIET_INIT:
      cur = endBadCaptures;
      endMoves = generate<QUIETS>(pos, cur);
      score<QUIETS>();
      if (depth < 3 * ONE_PLY)
      {
          ExtMove* goodQuiet = std::partition(cur, endMoves, [](const ExtMove& m)
                                             { return m.value > VALUE_ZERO; });
          insertion_sort(cur, goodQuiet);
      } else
          insertion_sort(cur, endMoves);
      ++stage;

  case QUIET:
      while (cur < endMoves)
      {
          move = *cur++;
          if (   move != ttMove
              && move != ss->killers[0]
              && move != ss->killers[1]
              && move != countermove)
              return move;
      }
      ++stage;
      cur = moves; // Point to beginning of bad captures

  case BAD_CAPTURES:
      if (cur < endBadCaptures)
          return *cur++;
      break;

  case EVASIONS_INIT:
      cur = moves;
      endMoves = generate<EVASIONS>(pos, cur);
      if (endMoves - cur - (ttMove != MOVE_NONE) > 1)
          score<EVASIONS>();
      ++stage;

  case ALL_EVASIONS:
      while (cur < endMoves)
      {
          move = pick_best(cur++, endMoves);
          if (move != ttMove)
              return move;
      }
      break;

  case PROBCUT_INIT:
      cur = moves;
      endMoves = generate<CAPTURES>(pos, cur);
      score<CAPTURES>();
      ++stage;

  case PROBCUT_CAPTURES:
      while (cur < endMoves)
      {
          move = pick_best(cur++, endMoves);
          if (   move != ttMove
              && pos.see_ge(move, threshold + 1))
              return move;
      }
      break;

  case QCAPTURES_1_INIT: case QCAPTURES_2_INIT:
      cur = moves;
      endMoves = generate<CAPTURES>(pos, cur);
      score<CAPTURES>();
      ++stage;

  case QCAPTURES_1: case QCAPTURES_2:
      while (cur < endMoves)
      {
          move = pick_best(cur++, endMoves);
          if (move != ttMove)
              return move;
      }
      if (stage == QCAPTURES_2)
          break;
      cur = moves;
      endMoves = generate<QUIET_CHECKS>(pos, cur);
      ++stage;

  case QCHECKS:
      while (cur < endMoves)
      {
          move = cur++->move;
          if (move != ttMove)
              return move;
      }
      break;

  case QSEARCH_RECAPTURES:
      cur = moves;
      endMoves = generate<CAPTURES>(pos, cur);
      score<CAPTURES>();
      ++stage;

  case QRECAPTURES:
      while (cur < endMoves)
      {
          move = pick_best(cur++, endMoves);
          if (to_sq(move) == recaptureSquare)
              return move;
      }
      break;

  default:
      assert(false);
  }

  return MOVE_NONE;
}<|MERGE_RESOLUTION|>--- conflicted
+++ resolved
@@ -165,10 +165,6 @@
   Color c = pos.side_to_move();
 
   for (auto& m : *this)
-<<<<<<< HEAD
-
-=======
->>>>>>> cab61bb9
       if (pos.capture(m))
           m.value =  PieceValue[MG][pos.piece_on(to_sq(m))]
                    - Value(type_of(pos.moved_piece(m))) + HistoryStats::Max;
