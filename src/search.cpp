/*
  Stockfish, a UCI chess playing engine derived from Glaurung 2.1
  Copyright (C) 2004-2008 Tord Romstad (Glaurung author)
  Copyright (C) 2008-2015 Marco Costalba, Joona Kiiski, Tord Romstad
  Copyright (C) 2015-2018 Marco Costalba, Joona Kiiski, Gary Linscott, Tord Romstad

  Stockfish is free software: you can redistribute it and/or modify
  it under the terms of the GNU General Public License as published by
  the Free Software Foundation, either version 3 of the License, or
  (at your option) any later version.

  Stockfish is distributed in the hope that it will be useful,
  but WITHOUT ANY WARRANTY; without even the implied warranty of
  MERCHANTABILITY or FITNESS FOR A PARTICULAR PURPOSE.  See the
  GNU General Public License for more details.

  You should have received a copy of the GNU General Public License
  along with this program.  If not, see <http://www.gnu.org/licenses/>.
*/

#include <algorithm>
#include <cassert>
#include <cmath>
#include <cstring>   // For std::memset
#include <iostream>
#include <sstream>

#include "evaluate.h"
#include "misc.h"
#include "movegen.h"
#include "movepick.h"
#include "position.h"
#include "search.h"
#include "thread.h"
#include "timeman.h"
#include "tt.h"
#include "uci.h"
#include "syzygy/tbprobe.h"

namespace Search {

  LimitsType Limits;
}

namespace Tablebases {

  int Cardinality;
  bool RootInTB;
  bool UseRule50;
  Depth ProbeDepth;
  Value Score;
}

namespace TB = Tablebases;

using std::string;
using Eval::evaluate;
using namespace Search;

namespace {

  // Different node types, used as a template parameter
  enum NodeType { NonPV, PV };

  // Sizes and phases of the skip-blocks, used for distributing search depths across the threads
  constexpr int SkipSize[]  = { 1, 1, 2, 2, 2, 2, 3, 3, 3, 3, 3, 3, 4, 4, 4, 4, 4, 4, 4, 4 };
  constexpr int SkipPhase[] = { 0, 1, 0, 1, 2, 3, 0, 1, 2, 3, 4, 5, 0, 1, 2, 3, 4, 5, 6, 7 };

  // Razor and futility margins
  constexpr int RazorMargin[] = {0, 590, 604};
  Value futility_margin(Depth d, bool improving) {
    return Value((175 - 50 * improving) * d / ONE_PLY);
  }

  // Futility and reductions lookup tables, initialized at startup
  int FutilityMoveCounts[2][16]; // [improving][depth]
  int Reductions[2][2][64][64];  // [pv][improving][depth][moveNumber]

  template <bool PvNode> Depth reduction(bool i, Depth d, int mn) {
    return Reductions[PvNode][i][std::min(d / ONE_PLY, 63)][std::min(mn, 63)] * ONE_PLY;
  }

  // History and stats update bonus, based on depth
  int stat_bonus(Depth depth) {
    int d = depth / ONE_PLY;
    return d > 17 ? 0 : d * d + 2 * d - 2;
  }

  // Skill structure is used to implement strength limit
  struct Skill {
    explicit Skill(int l) : level(l) {}
    bool enabled() const { return level < 20; }
    bool time_to_pick(Depth depth) const { return depth / ONE_PLY == 1 + level; }
    Move pick_best(size_t multiPV);

    int level;
    Move best = MOVE_NONE;
  };

  template <NodeType NT>
  Value search(Position& pos, Stack* ss, Value alpha, Value beta, Depth depth, bool cutNode, bool skipEarlyPruning);

  template <NodeType NT>
  Value qsearch(Position& pos, Stack* ss, Value alpha, Value beta, Depth depth = DEPTH_ZERO);

  Value value_to_tt(Value v, int ply);
  Value value_from_tt(Value v, int ply);
  void update_pv(Move* pv, Move move, Move* childPv);
  void update_continuation_histories(Stack* ss, Piece pc, Square to, int bonus);
  void update_quiet_stats(const Position& pos, Stack* ss, Move move, Move* quiets, int quietsCnt, int bonus);
  void update_capture_stats(const Position& pos, Move move, Move* captures, int captureCnt, int bonus);

  inline bool gives_check(const Position& pos, Move move) {
    Color us = pos.side_to_move();
    return  type_of(move) == NORMAL && !(pos.blockers_for_king(~us) & pos.pieces(us))
          ? pos.check_squares(type_of(pos.moved_piece(move))) & to_sq(move)
          : pos.gives_check(move);
  }

  // perft() is our utility to verify move generation. All the leaf nodes up
  // to the given depth are generated and counted, and the sum is returned.
  template<bool Root>
  uint64_t perft(Position& pos, Depth depth) {

    StateInfo st;
    uint64_t cnt, nodes = 0;
    const bool leaf = (depth == 2 * ONE_PLY);

    for (const auto& m : MoveList<LEGAL>(pos))
    {
        if (Root && depth <= ONE_PLY)
            cnt = 1, nodes++;
        else
        {
            pos.do_move(m, st);
            cnt = leaf ? MoveList<LEGAL>(pos).size() : perft<false>(pos, depth - ONE_PLY);
            nodes += cnt;
            pos.undo_move(m);
        }
        if (Root)
            sync_cout << UCI::move(m, pos.is_chess960()) << ": " << cnt << sync_endl;
    }
    return nodes;
  }

} // namespace


/// Search::init() is called at startup to initialize various lookup tables

void Search::init() {

  for (int imp = 0; imp <= 1; ++imp)
      for (int d = 1; d < 64; ++d)
          for (int mc = 1; mc < 64; ++mc)
          {
              double r = log(d) * log(mc) / 1.95;

              Reductions[NonPV][imp][d][mc] = int(std::round(r));
              Reductions[PV][imp][d][mc] = std::max(Reductions[NonPV][imp][d][mc] - 1, 0);

              // Increase reduction for non-PV nodes when eval is not improving
              if (!imp && r > 1.0)
                Reductions[NonPV][imp][d][mc]++;
          }

  for (int d = 0; d < 16; ++d)
  {
      FutilityMoveCounts[0][d] = int(2.4 + 0.74 * pow(d, 1.78));
      FutilityMoveCounts[1][d] = int(5.0 + 1.00 * pow(d, 2.00));
  }
}


/// Search::clear() resets search state to its initial value

void Search::clear() {

  Threads.main()->wait_for_search_finished();

  Time.availableNodes = 0;
  TT.clear();
  Threads.clear();
}


/// MainThread::search() is called by the main thread when the program receives
/// the UCI 'go' command. It searches from the root position and outputs the "bestmove".

void MainThread::search() {

  if (Limits.perft)
  {
      nodes = perft<true>(rootPos, Limits.perft * ONE_PLY);
      sync_cout << "\nNodes searched: " << nodes << "\n" << sync_endl;
      return;
  }

  Color us = rootPos.side_to_move();
  Time.init(Limits, us, rootPos.game_ply());
  TT.new_search();

  if (rootMoves.empty())
  {
      rootMoves.emplace_back(MOVE_NONE);
      sync_cout << "info depth 0 score "
                << UCI::value(rootPos.checkers() ? -VALUE_MATE : VALUE_DRAW)
                << sync_endl;
  }
  else
  {
      for (Thread* th : Threads)
          if (th != this)
              th->start_searching();

      Thread::search(); // Let's start searching!
  }

  // When we reach the maximum depth, we can arrive here without a raise of
  // Threads.stop. However, if we are pondering or in an infinite search,
  // the UCI protocol states that we shouldn't print the best move before the
  // GUI sends a "stop" or "ponderhit" command. We therefore simply wait here
  // until the GUI sends one of those commands (which also raises Threads.stop).
  Threads.stopOnPonderhit = true;

  while (!Threads.stop && (Threads.ponder || Limits.infinite))
  {} // Busy wait for a stop or a ponder reset

  // Stop the threads if not already stopped (also raise the stop if
  // "ponderhit" just reset Threads.ponder).
  Threads.stop = true;

  // Wait until all threads have finished
  for (Thread* th : Threads)
      if (th != this)
          th->wait_for_search_finished();

  // When playing in 'nodes as time' mode, subtract the searched nodes from
  // the available ones before exiting.
  if (Limits.npmsec)
      Time.availableNodes += Limits.inc[us] - Threads.nodes_searched();

  // Check if there are threads with a better score than main thread
  Thread* bestThread = this;
  if (    Options["MultiPV"] == 1
      && !Limits.depth
      && !Skill(Options["Skill Level"]).enabled()
      &&  rootMoves[0].pv[0] != MOVE_NONE)
  {
      for (Thread* th : Threads)
      {
          Depth depthDiff = th->completedDepth - bestThread->completedDepth;
          Value scoreDiff = th->rootMoves[0].score - bestThread->rootMoves[0].score;

          // Select the thread with the best score, always if it is a mate
          if (    scoreDiff > 0
              && (depthDiff >= 0 || th->rootMoves[0].score >= VALUE_MATE_IN_MAX_PLY))
              bestThread = th;
      }
  }

  previousScore = bestThread->rootMoves[0].score;

  // Send again PV info if we have a new best thread
  if (bestThread != this)
      sync_cout << UCI::pv(bestThread->rootPos, bestThread->completedDepth, -VALUE_INFINITE, VALUE_INFINITE) << sync_endl;

  sync_cout << "bestmove " << UCI::move(bestThread->rootMoves[0].pv[0], rootPos.is_chess960());

  if (bestThread->rootMoves[0].pv.size() > 1 || bestThread->rootMoves[0].extract_ponder_from_tt(rootPos))
      std::cout << " ponder " << UCI::move(bestThread->rootMoves[0].pv[1], rootPos.is_chess960());

  std::cout << sync_endl;
}


/// Thread::search() is the main iterative deepening loop. It calls search()
/// repeatedly with increasing depth until the allocated thinking time has been
/// consumed, the user stops the search, or the maximum search depth is reached.

void Thread::search() {

  Stack stack[MAX_PLY+7], *ss = stack+4; // To reference from (ss-4) to (ss+2)
  Value bestValue, alpha, beta, delta;
  Move  lastBestMove = MOVE_NONE;
  Depth lastBestMoveDepth = DEPTH_ZERO;
  MainThread* mainThread = (this == Threads.main() ? Threads.main() : nullptr);
  double timeReduction = 1.0;
  Color us = rootPos.side_to_move();

  std::memset(ss-4, 0, 7 * sizeof(Stack));
  for (int i = 4; i > 0; i--)
     (ss-i)->contHistory = this->contHistory[NO_PIECE][0].get(); // Use as sentinel

  bestValue = delta = alpha = -VALUE_INFINITE;
  beta = VALUE_INFINITE;

  if (mainThread)
      mainThread->bestMoveChanges = 0, mainThread->failedLow = false;

  size_t multiPV = Options["MultiPV"];
  Skill skill(Options["Skill Level"]);

  // When playing with strength handicap enable MultiPV search that we will
  // use behind the scenes to retrieve a set of possible moves.
  if (skill.enabled())
      multiPV = std::max(multiPV, (size_t)4);

  multiPV = std::min(multiPV, rootMoves.size());

  int ct = 21;
  Eval::Contempt = (us == WHITE ?  Value(ct) : Value(-ct));

  // Iterative deepening loop until requested to stop or the target depth is reached
  while (   (rootDepth += ONE_PLY) < DEPTH_MAX
         && !Threads.stop
         && !(Limits.depth && mainThread && rootDepth / ONE_PLY > Limits.depth))
  {
      // Distribute search depths across the helper threads
      if (idx > 0)
      {
          int i = (idx - 1) % 20;
          if (((rootDepth / ONE_PLY + rootPos.game_ply() + SkipPhase[i]) / SkipSize[i]) % 2)
              continue;  // Retry with an incremented rootDepth
      }

      // Age out PV variability metric
      if (mainThread)
          mainThread->bestMoveChanges *= 0.517, mainThread->failedLow = false;

      // Save the last iteration's scores before first PV line is searched and
      // all the move scores except the (new) PV are set to -VALUE_INFINITE.
      for (RootMove& rm : rootMoves)
          rm.previousScore = rm.score;

      // MultiPV loop. We perform a full root search for each PV line
      for (PVIdx = 0; PVIdx < multiPV && !Threads.stop; ++PVIdx)
      {
          // Reset UCI info selDepth for each depth and each PV line
          selDepth = 0;

          // Reset aspiration window starting size
          if (rootDepth >= 5 * ONE_PLY)
          {
              Value previousScore = rootMoves[PVIdx].previousScore;
              delta = Value(18);
              alpha = std::max(previousScore - delta,-VALUE_INFINITE);
              beta  = std::min(previousScore + delta, VALUE_INFINITE);

              ct =  21;

<<<<<<< HEAD
              // Adjust contempt based on current bestValue (dynamic contempt)
              ct += int(std::round(36 * atan(float(bestValue) / 128)));
=======
              // Adjust contempt based on root move's previousScore (dynamic contempt)
              ct += int(std::round(48 * atan(float(previousScore) / 128)));
>>>>>>> 9953bfff

              Eval::Contempt = (us == WHITE ?  Value(ct) : Value(-ct));
          }

          // Start with a small aspiration window and, in the case of a fail
          // high/low, re-search with a bigger window until we don't fail
          // high/low anymore.
          while (true)
          {
              bestValue = ::search<PV>(rootPos, ss, alpha, beta, rootDepth, false, false);

              // Bring the best move to the front. It is critical that sorting
              // is done with a stable algorithm because all the values but the
              // first and eventually the new best one are set to -VALUE_INFINITE
              // and we want to keep the same order for all the moves except the
              // new PV that goes to the front. Note that in case of MultiPV
              // search the already searched PV lines are preserved.
              std::stable_sort(rootMoves.begin() + PVIdx, rootMoves.end());

              // If search has been stopped, we break immediately. Sorting is
              // safe because RootMoves is still valid, although it refers to
              // the previous iteration.
              if (Threads.stop)
                  break;

              // When failing high/low give some update (without cluttering
              // the UI) before a re-search.
              if (   mainThread
                  && multiPV == 1
                  && (bestValue <= alpha || bestValue >= beta)
                  && Time.elapsed() > 3000)
                  sync_cout << UCI::pv(rootPos, rootDepth, alpha, beta) << sync_endl;

              // In case of failing low/high increase aspiration window and
              // re-search, otherwise exit the loop.
              if (bestValue <= alpha)
              {
                  beta = (alpha + beta) / 2;
                  alpha = std::max(bestValue - delta, -VALUE_INFINITE);

                  if (mainThread)
                  {
                      mainThread->failedLow = true;
                      Threads.stopOnPonderhit = false;
                  }
              }
              else if (bestValue >= beta)
                  beta = std::min(bestValue + delta, VALUE_INFINITE);
              else
                  break;

              delta += delta / 4 + 5;

              assert(alpha >= -VALUE_INFINITE && beta <= VALUE_INFINITE);
          }

          // Sort the PV lines searched so far and update the GUI
          std::stable_sort(rootMoves.begin(), rootMoves.begin() + PVIdx + 1);

          if (    mainThread
              && (Threads.stop || PVIdx + 1 == multiPV || Time.elapsed() > 3000))
              sync_cout << UCI::pv(rootPos, rootDepth, alpha, beta) << sync_endl;
      }

      if (!Threads.stop)
          completedDepth = rootDepth;

      if (rootMoves[0].pv[0] != lastBestMove) {
         lastBestMove = rootMoves[0].pv[0];
         lastBestMoveDepth = rootDepth;
      }

      // Have we found a "mate in x"?
      if (   Limits.mate
          && bestValue >= VALUE_MATE_IN_MAX_PLY
          && VALUE_MATE - bestValue <= 2 * Limits.mate)
          Threads.stop = true;

      if (!mainThread)
          continue;

      // If skill level is enabled and time is up, pick a sub-optimal best move
      if (skill.enabled() && skill.time_to_pick(rootDepth))
          skill.pick_best(multiPV);

      // Do we have time for the next iteration? Can we stop searching now?
      if (    Limits.use_time_management()
          && !Threads.stop
          && !Threads.stopOnPonderhit)
          {
              const int F[] = { mainThread->failedLow,
                                bestValue - mainThread->previousScore };

              int improvingFactor = std::max(246, std::min(832, 306 + 119 * F[0] - 6 * F[1]));

              // If the bestMove is stable over several iterations, reduce time accordingly
              timeReduction = 1.0;
              for (int i : {3, 4, 5})
                  if (lastBestMoveDepth * i < completedDepth)
                     timeReduction *= 1.25;

              // Use part of the gained time from a previous stable move for the current move
              double bestMoveInstability = 1.0 + mainThread->bestMoveChanges;
              bestMoveInstability *= std::pow(mainThread->previousTimeReduction, 0.528) / timeReduction;

              // Stop the search if we have only one legal move, or if available time elapsed
              if (   rootMoves.size() == 1
                  || Time.elapsed() > Time.optimum() * bestMoveInstability * improvingFactor / 581)
              {
                  // If we are allowed to ponder do not stop the search now but
                  // keep pondering until the GUI sends "ponderhit" or "stop".
                  if (Threads.ponder)
                      Threads.stopOnPonderhit = true;
                  else
                      Threads.stop = true;
              }
          }
  }

  if (!mainThread)
      return;

  mainThread->previousTimeReduction = timeReduction;

  // If skill level is enabled, swap best PV line with the sub-optimal one
  if (skill.enabled())
      std::swap(rootMoves[0], *std::find(rootMoves.begin(), rootMoves.end(),
                skill.best ? skill.best : skill.pick_best(multiPV)));
}


namespace {

  // search<>() is the main search function for both PV and non-PV nodes

  template <NodeType NT>
  Value search(Position& pos, Stack* ss, Value alpha, Value beta, Depth depth, bool cutNode, bool skipEarlyPruning) {

    // Use quiescence search when needed
    if (depth < ONE_PLY)
        return qsearch<NT>(pos, ss, alpha, beta);

    constexpr bool PvNode = NT == PV;
    const bool rootNode = PvNode && ss->ply == 0;

    assert(-VALUE_INFINITE <= alpha && alpha < beta && beta <= VALUE_INFINITE);
    assert(PvNode || (alpha == beta - 1));
    assert(DEPTH_ZERO < depth && depth < DEPTH_MAX);
    assert(!(PvNode && cutNode));
    assert(depth / ONE_PLY * ONE_PLY == depth);

    Move pv[MAX_PLY+1], capturesSearched[32], quietsSearched[64];
    StateInfo st;
    TTEntry* tte;
    Key posKey;
    Move ttMove, move, excludedMove, bestMove;
    Depth extension, newDepth;
    Value bestValue, value, ttValue, eval, maxValue;
    bool ttHit, inCheck, givesCheck, singularExtensionNode, improving;
    bool captureOrPromotion, doFullDepthSearch, moveCountPruning, skipQuiets, ttCapture, pvExact;
    Piece movedPiece;
    int moveCount, captureCount, quietCount;

    // Step 1. Initialize node
    Thread* thisThread = pos.this_thread();
    inCheck = pos.checkers();
    moveCount = captureCount = quietCount = ss->moveCount = 0;
    bestValue = -VALUE_INFINITE;
    maxValue = VALUE_INFINITE;

    // Check for the available remaining time
    if (thisThread == Threads.main())
        static_cast<MainThread*>(thisThread)->check_time();

    // Used to send selDepth info to GUI (selDepth counts from 1, ply from 0)
    if (PvNode && thisThread->selDepth < ss->ply + 1)
        thisThread->selDepth = ss->ply + 1;

    if (!rootNode)
    {
        // Step 2. Check for aborted search and immediate draw
        if (   Threads.stop.load(std::memory_order_relaxed)
            || pos.is_draw(ss->ply)
            || ss->ply >= MAX_PLY)
            return (ss->ply >= MAX_PLY && !inCheck) ? evaluate(pos) : VALUE_DRAW;

        // Step 3. Mate distance pruning. Even if we mate at the next move our score
        // would be at best mate_in(ss->ply+1), but if alpha is already bigger because
        // a shorter mate was found upward in the tree then there is no need to search
        // because we will never beat the current alpha. Same logic but with reversed
        // signs applies also in the opposite condition of being mated instead of giving
        // mate. In this case return a fail-high score.
        alpha = std::max(mated_in(ss->ply), alpha);
        beta = std::min(mate_in(ss->ply+1), beta);
        if (alpha >= beta)
            return alpha;
    }

    assert(0 <= ss->ply && ss->ply < MAX_PLY);

    (ss+1)->ply = ss->ply + 1;
    ss->currentMove = (ss+1)->excludedMove = bestMove = MOVE_NONE;
    ss->contHistory = thisThread->contHistory[NO_PIECE][0].get();
    (ss+2)->killers[0] = (ss+2)->killers[1] = MOVE_NONE;
    Square prevSq = to_sq((ss-1)->currentMove);

    // Initialize statScore to zero for the grandchildren of the current position.
    // So statScore is shared between all grandchildren and only the first grandchild
    // starts with statScore = 0. Later grandchildren start with the last calculated
    // statScore of the previous grandchild. This influences the reduction rules in
    // LMR which are based on the statScore of parent position.
    (ss+2)->statScore = 0;

    // Step 4. Transposition table lookup. We don't want the score of a partial
    // search to overwrite a previous full search TT value, so we use a different
    // position key in case of an excluded move.
    excludedMove = ss->excludedMove;
    posKey = pos.key() ^ Key(excludedMove << 16); // Isn't a very good hash
    tte = TT.probe(posKey, ttHit);
    ttValue = ttHit ? value_from_tt(tte->value(), ss->ply) : VALUE_NONE;
    ttMove =  rootNode ? thisThread->rootMoves[thisThread->PVIdx].pv[0]
            : ttHit    ? tte->move() : MOVE_NONE;

    // At non-PV nodes we check for an early TT cutoff
    if (  !PvNode
        && ttHit
        && tte->depth() >= depth
        && ttValue != VALUE_NONE // Possible in case of TT access race
        && (ttValue >= beta ? (tte->bound() & BOUND_LOWER)
                            : (tte->bound() & BOUND_UPPER)))
    {
        // If ttMove is quiet, update move sorting heuristics on TT hit
        if (ttMove)
        {
            if (ttValue >= beta)
            {
                if (!pos.capture_or_promotion(ttMove))
                    update_quiet_stats(pos, ss, ttMove, nullptr, 0, stat_bonus(depth));

                // Extra penalty for a quiet TT move in previous ply when it gets refuted
                if ((ss-1)->moveCount == 1 && !pos.captured_piece())
                    update_continuation_histories(ss-1, pos.piece_on(prevSq), prevSq, -stat_bonus(depth + ONE_PLY));
            }
            // Penalty for a quiet ttMove that fails low
            else if (!pos.capture_or_promotion(ttMove))
            {
                int penalty = -stat_bonus(depth);
                thisThread->mainHistory[pos.side_to_move()][from_to(ttMove)] << penalty;
                update_continuation_histories(ss, pos.moved_piece(ttMove), to_sq(ttMove), penalty);
            }
        }
        return ttValue;
    }

    // Step 5. Tablebases probe
    if (!rootNode && TB::Cardinality)
    {
        int piecesCount = pos.count<ALL_PIECES>();

        if (    piecesCount <= TB::Cardinality
            && (piecesCount <  TB::Cardinality || depth >= TB::ProbeDepth)
            &&  pos.rule50_count() == 0
            && !pos.can_castle(ANY_CASTLING))
        {
            TB::ProbeState err;
            TB::WDLScore wdl = Tablebases::probe_wdl(pos, &err);

            if (err != TB::ProbeState::FAIL)
            {
                thisThread->tbHits.fetch_add(1, std::memory_order_relaxed);

                int drawScore = TB::UseRule50 ? 1 : 0;

                value =  wdl < -drawScore ? -VALUE_MATE + MAX_PLY + ss->ply + 1
                       : wdl >  drawScore ?  VALUE_MATE - MAX_PLY - ss->ply - 1
                                          :  VALUE_DRAW + 2 * wdl * drawScore;

                Bound b =  wdl < -drawScore ? BOUND_UPPER
                         : wdl >  drawScore ? BOUND_LOWER : BOUND_EXACT;

                if (    b == BOUND_EXACT
                    || (b == BOUND_LOWER ? value >= beta : value <= alpha))
                {
                    tte->save(posKey, value_to_tt(value, ss->ply), b,
                              std::min(DEPTH_MAX - ONE_PLY, depth + 6 * ONE_PLY),
                              MOVE_NONE, VALUE_NONE, TT.generation());

                    return value;
                }

                if (PvNode)
                {
                    if (b == BOUND_LOWER)
                        bestValue = value, alpha = std::max(alpha, bestValue);
                    else
                        maxValue = value;
                }
            }
        }
    }

    // Step 6. Evaluate the position statically
    if (inCheck)
    {
        ss->staticEval = eval = VALUE_NONE;
        improving = false;
        goto moves_loop;
    }
    else if (ttHit)
    {
        // Never assume anything on values stored in TT
        if ((ss->staticEval = eval = tte->eval()) == VALUE_NONE)
            eval = ss->staticEval = evaluate(pos);

        // Can ttValue be used as a better position evaluation?
        if (    ttValue != VALUE_NONE
            && (tte->bound() & (ttValue > eval ? BOUND_LOWER : BOUND_UPPER)))
            eval = ttValue;
    }
    else
    {
        ss->staticEval = eval =
        (ss-1)->currentMove != MOVE_NULL ? evaluate(pos)
                                         : -(ss-1)->staticEval + 2 * Eval::Tempo;

        tte->save(posKey, VALUE_NONE, BOUND_NONE, DEPTH_NONE, MOVE_NONE,
                  ss->staticEval, TT.generation());
    }

    improving =   ss->staticEval >= (ss-2)->staticEval
               ||(ss-2)->staticEval == VALUE_NONE;

    if (skipEarlyPruning || !pos.non_pawn_material(pos.side_to_move()))
        goto moves_loop;

    // Step 7. Razoring (skipped when in check)
    if (  !PvNode
        && depth < 3 * ONE_PLY
        && eval <= alpha - RazorMargin[depth / ONE_PLY])
    {
        Value ralpha = alpha - (depth >= 2 * ONE_PLY) * RazorMargin[depth / ONE_PLY];
        Value v = qsearch<NonPV>(pos, ss, ralpha, ralpha+1);
        if (depth < 2 * ONE_PLY || v <= ralpha)
            return v;
    }

    // Step 8. Futility pruning: child node (skipped when in check)
    if (   !rootNode
        &&  depth < 7 * ONE_PLY
        &&  eval - futility_margin(depth, improving) >= beta
        &&  eval < VALUE_KNOWN_WIN) // Do not return unproven wins
        return eval;

    // Step 9. Null move search with verification search
    if (   !PvNode
        &&  eval >= beta
        &&  ss->staticEval >= beta - 36 * depth / ONE_PLY + 225
        && (ss->ply >= thisThread->nmp_ply || ss->ply % 2 != thisThread->nmp_odd))
    {
        assert(eval - beta >= 0);

        // Null move dynamic reduction based on depth and value
        Depth R = ((823 + 67 * depth / ONE_PLY) / 256 + std::min((eval - beta) / PawnValueMg, 3)) * ONE_PLY;

        ss->currentMove = MOVE_NULL;
        ss->contHistory = thisThread->contHistory[NO_PIECE][0].get();

        pos.do_null_move(st);

        Value nullValue = -search<NonPV>(pos, ss+1, -beta, -beta+1, depth-R, !cutNode, true);

        pos.undo_null_move();

        if (nullValue >= beta)
        {
            // Do not return unproven mate scores
            if (nullValue >= VALUE_MATE_IN_MAX_PLY)
                nullValue = beta;

            if (abs(beta) < VALUE_KNOWN_WIN && (depth < 12 * ONE_PLY || thisThread->nmp_ply))
                return nullValue;

            // Do verification search at high depths. Disable null move pruning
            // for side to move for the first part of the remaining search tree.
            thisThread->nmp_ply = ss->ply + 3 * (depth-R) / 4;
            thisThread->nmp_odd = ss->ply % 2;

            Value v = search<NonPV>(pos, ss, beta-1, beta, depth-R, false, true);

            thisThread->nmp_odd = thisThread->nmp_ply = 0;

            if (v >= beta)
                return nullValue;
        }
    }

    // Step 10. ProbCut (skipped when in check)
    // If we have a good enough capture and a reduced search returns a value
    // much above beta, we can (almost) safely prune the previous move.
    if (   !PvNode
        &&  depth >= 5 * ONE_PLY
        &&  abs(beta) < VALUE_MATE_IN_MAX_PLY)
    {
        assert(is_ok((ss-1)->currentMove));

        Value rbeta = std::min(beta + 216 - 48 * improving, VALUE_INFINITE);
        MovePicker mp(pos, ttMove, rbeta - ss->staticEval, &thisThread->captureHistory);
        int probCutCount = 0;

        while (  (move = mp.next_move()) != MOVE_NONE
               && probCutCount < 3)
            if (pos.legal(move))
            {
                probCutCount++;

                ss->currentMove = move;
                ss->contHistory = thisThread->contHistory[pos.moved_piece(move)][to_sq(move)].get();

                assert(depth >= 5 * ONE_PLY);

                pos.do_move(move, st);

                // Perform a preliminary qsearch to verify that the move holds
                value = -qsearch<NonPV>(pos, ss+1, -rbeta, -rbeta+1);

                // If the qsearch held perform the regular search
                if (value >= rbeta)
                    value = -search<NonPV>(pos, ss+1, -rbeta, -rbeta+1, depth - 4 * ONE_PLY, !cutNode, false);

                pos.undo_move(move);

                if (value >= rbeta)
                    return value;
            }
    }

    // Step 11. Internal iterative deepening (skipped when in check)
    if (    depth >= 6 * ONE_PLY
        && !ttMove
        && (PvNode || ss->staticEval + 128 >= beta))
    {
        Depth d = 3 * depth / 4 - 2 * ONE_PLY;
        search<NT>(pos, ss, alpha, beta, d, cutNode, true);

        tte = TT.probe(posKey, ttHit);
        ttValue = ttHit ? value_from_tt(tte->value(), ss->ply) : VALUE_NONE;
        ttMove = ttHit ? tte->move() : MOVE_NONE;
    }

moves_loop: // When in check, search starts from here

    const PieceToHistory* contHist[] = { (ss-1)->contHistory, (ss-2)->contHistory, nullptr, (ss-4)->contHistory };
    Move countermove = thisThread->counterMoves[pos.piece_on(prevSq)][prevSq];

    MovePicker mp(pos, ttMove, depth, &thisThread->mainHistory, &thisThread->captureHistory, contHist, countermove, ss->killers);
    value = bestValue; // Workaround a bogus 'uninitialized' warning under gcc

    singularExtensionNode =   !rootNode
                           &&  depth >= 8 * ONE_PLY
                           &&  ttMove != MOVE_NONE
                           &&  ttValue != VALUE_NONE
                           && !excludedMove // Recursive singular search is not allowed
                           && (tte->bound() & BOUND_LOWER)
                           &&  tte->depth() >= depth - 3 * ONE_PLY;
    skipQuiets = false;
    ttCapture = false;
    pvExact = PvNode && ttHit && tte->bound() == BOUND_EXACT;

    // Step 12. Loop through all pseudo-legal moves until no moves remain
    // or a beta cutoff occurs.
    while ((move = mp.next_move(skipQuiets)) != MOVE_NONE)
    {
      assert(is_ok(move));

      if (move == excludedMove)
          continue;

      // At root obey the "searchmoves" option and skip moves not listed in Root
      // Move List. As a consequence any illegal move is also skipped. In MultiPV
      // mode we also skip PV moves which have been already searched.
      if (rootNode && !std::count(thisThread->rootMoves.begin() + thisThread->PVIdx,
                                  thisThread->rootMoves.end(), move))
          continue;

      ss->moveCount = ++moveCount;

      if (rootNode && thisThread == Threads.main() && Time.elapsed() > 3000)
          sync_cout << "info depth " << depth / ONE_PLY
                    << " currmove " << UCI::move(move, pos.is_chess960())
                    << " currmovenumber " << moveCount + thisThread->PVIdx << sync_endl;
      if (PvNode)
          (ss+1)->pv = nullptr;

      extension = DEPTH_ZERO;
      captureOrPromotion = pos.capture_or_promotion(move);
      movedPiece = pos.moved_piece(move);
      givesCheck = gives_check(pos, move);

      moveCountPruning =   depth < 16 * ONE_PLY
                        && moveCount >= FutilityMoveCounts[improving][depth / ONE_PLY];

      // Step 13. Extensions

      // Singular extension search. If all moves but one fail low on a search
      // of (alpha-s, beta-s), and just one fails high on (alpha, beta), then
      // that move is singular and should be extended. To verify this we do a
      // reduced search on on all the other moves but the ttMove and if the
      // result is lower than ttValue minus a margin then we will extend the ttMove.
      if (    singularExtensionNode
          &&  move == ttMove
          &&  pos.legal(move))
      {
          Value rBeta = std::max(ttValue - 2 * depth / ONE_PLY, -VALUE_MATE);
          ss->excludedMove = move;
          value = search<NonPV>(pos, ss, rBeta - 1, rBeta, depth / 2, cutNode, true);
          ss->excludedMove = MOVE_NONE;

          if (value < rBeta)
              extension = ONE_PLY;
      }
      else if (    givesCheck // Check extension
               && !moveCountPruning
               &&  pos.see_ge(move))
          extension = ONE_PLY;

      // Calculate new depth for this move
      newDepth = depth - ONE_PLY + extension;

      // Step 14. Pruning at shallow depth
      if (  !rootNode
          && pos.non_pawn_material(pos.side_to_move())
          && bestValue > VALUE_MATED_IN_MAX_PLY)
      {
          if (   !captureOrPromotion
              && !givesCheck
              && (!pos.advanced_pawn_push(move) || pos.non_pawn_material() >= Value(5000)))
          {
              // Move count based pruning
              if (moveCountPruning)
              {
                  skipQuiets = true;
                  continue;
              }

              // Reduced depth of the next LMR search
              int lmrDepth = std::max(newDepth - reduction<PvNode>(improving, depth, moveCount), DEPTH_ZERO) / ONE_PLY;

              // Countermoves based pruning
              if (   lmrDepth < 3
                  && (*contHist[0])[movedPiece][to_sq(move)] < CounterMovePruneThreshold
                  && (*contHist[1])[movedPiece][to_sq(move)] < CounterMovePruneThreshold)
                  continue;

              // Futility pruning: parent node
              if (   lmrDepth < 7
                  && !inCheck
                  && ss->staticEval + 256 + 200 * lmrDepth <= alpha)
                  continue;

              // Prune moves with negative SEE
              if (   lmrDepth < 8
                  && !pos.see_ge(move, Value(-35 * lmrDepth * lmrDepth)))
                  continue;
          }
          else if (    depth < 7 * ONE_PLY
                   && !extension
                   && !pos.see_ge(move, -PawnValueEg * (depth / ONE_PLY)))
                  continue;
      }

      // Speculative prefetch as early as possible
      prefetch(TT.first_entry(pos.key_after(move)));

      // Check for legality just before making the move
      if (!rootNode && !pos.legal(move))
      {
          ss->moveCount = --moveCount;
          continue;
      }

      if (move == ttMove && captureOrPromotion)
          ttCapture = true;

      // Update the current move (this must be done after singular extension search)
      ss->currentMove = move;
      ss->contHistory = thisThread->contHistory[movedPiece][to_sq(move)].get();

      // Step 15. Make the move
      pos.do_move(move, st, givesCheck);

      // Step 16. Reduced depth search (LMR). If the move fails high it will be
      // re-searched at full depth.
      if (    depth >= 3 * ONE_PLY
          &&  moveCount > 1
          && (!captureOrPromotion || moveCountPruning))
      {
          Depth r = reduction<PvNode>(improving, depth, moveCount);

          if (captureOrPromotion)
              r -= r ? ONE_PLY : DEPTH_ZERO;
          else
          {
              // Decrease reduction if opponent's move count is high
              if ((ss-1)->moveCount > 15)
                  r -= ONE_PLY;

              // Decrease reduction for exact PV nodes
              if (pvExact)
                  r -= ONE_PLY;

              // Increase reduction if ttMove is a capture
              if (ttCapture)
                  r += ONE_PLY;

              // Increase reduction for cut nodes
              if (cutNode)
                  r += 2 * ONE_PLY;

              // Decrease reduction for moves that escape a capture. Filter out
              // castling moves, because they are coded as "king captures rook" and
              // hence break make_move().
              else if (    type_of(move) == NORMAL
                       && !pos.see_ge(make_move(to_sq(move), from_sq(move))))
                  r -= 2 * ONE_PLY;

              ss->statScore =  thisThread->mainHistory[~pos.side_to_move()][from_to(move)]
                             + (*contHist[0])[movedPiece][to_sq(move)]
                             + (*contHist[1])[movedPiece][to_sq(move)]
                             + (*contHist[3])[movedPiece][to_sq(move)]
                             - 4000;

              // Decrease/increase reduction by comparing opponent's stat score
              if (ss->statScore >= 0 && (ss-1)->statScore < 0)
                  r -= ONE_PLY;

              else if ((ss-1)->statScore >= 0 && ss->statScore < 0)
                  r += ONE_PLY;

              // Decrease/increase reduction for moves with a good/bad history
              r = std::max(DEPTH_ZERO, (r / ONE_PLY - ss->statScore / 20000) * ONE_PLY);
          }

          Depth d = std::max(newDepth - r, ONE_PLY);

          value = -search<NonPV>(pos, ss+1, -(alpha+1), -alpha, d, true, false);

          doFullDepthSearch = (value > alpha && d != newDepth);
      }
      else
          doFullDepthSearch = !PvNode || moveCount > 1;

      // Step 17. Full depth search when LMR is skipped or fails high
      if (doFullDepthSearch)
          value = -search<NonPV>(pos, ss+1, -(alpha+1), -alpha, newDepth, !cutNode, false);

      // For PV nodes only, do a full PV search on the first move or after a fail
      // high (in the latter case search only if value < beta), otherwise let the
      // parent node fail low with value <= alpha and try another move.
      if (PvNode && (moveCount == 1 || (value > alpha && (rootNode || value < beta))))
      {
          (ss+1)->pv = pv;
          (ss+1)->pv[0] = MOVE_NONE;

          value = -search<PV>(pos, ss+1, -beta, -alpha, newDepth, false, false);
      }

      // Step 18. Undo move
      pos.undo_move(move);

      assert(value > -VALUE_INFINITE && value < VALUE_INFINITE);

      // Step 19. Check for a new best move
      // Finished searching the move. If a stop occurred, the return value of
      // the search cannot be trusted, and we return immediately without
      // updating best move, PV and TT.
      if (Threads.stop.load(std::memory_order_relaxed))
          return VALUE_ZERO;

      if (rootNode)
      {
          RootMove& rm = *std::find(thisThread->rootMoves.begin(),
                                    thisThread->rootMoves.end(), move);

          // PV move or new best move?
          if (moveCount == 1 || value > alpha)
          {
              rm.score = value;
              rm.selDepth = thisThread->selDepth;
              rm.pv.resize(1);

              assert((ss+1)->pv);

              for (Move* m = (ss+1)->pv; *m != MOVE_NONE; ++m)
                  rm.pv.push_back(*m);

              // We record how often the best move has been changed in each
              // iteration. This information is used for time management: When
              // the best move changes frequently, we allocate some more time.
              if (moveCount > 1 && thisThread == Threads.main())
                  ++static_cast<MainThread*>(thisThread)->bestMoveChanges;
          }
          else
              // All other moves but the PV are set to the lowest value: this
              // is not a problem when sorting because the sort is stable and the
              // move position in the list is preserved - just the PV is pushed up.
              rm.score = -VALUE_INFINITE;
      }

      if (value > bestValue)
      {
          bestValue = value;

          if (value > alpha)
          {
              bestMove = move;

              if (PvNode && !rootNode) // Update pv even in fail-high case
                  update_pv(ss->pv, move, (ss+1)->pv);

              if (PvNode && value < beta) // Update alpha! Always alpha < beta
                  alpha = value;
              else
              {
                  assert(value >= beta); // Fail high
                  break;
              }
          }
      }

      if (move != bestMove)
      {
          if (captureOrPromotion && captureCount < 32)
              capturesSearched[captureCount++] = move;

          else if (!captureOrPromotion && quietCount < 64)
              quietsSearched[quietCount++] = move;
      }
    }

    // The following condition would detect a stop only after move loop has been
    // completed. But in this case bestValue is valid because we have fully
    // searched our subtree, and we can anyhow save the result in TT.
    /*
       if (Threads.stop)
        return VALUE_DRAW;
    */

    // Step 20. Check for mate and stalemate
    // All legal moves have been searched and if there are no legal moves, it
    // must be a mate or a stalemate. If we are in a singular extension search then
    // return a fail low score.

    assert(moveCount || !inCheck || excludedMove || !MoveList<LEGAL>(pos).size());

    if (!moveCount)
        bestValue = excludedMove ? alpha
                   :     inCheck ? mated_in(ss->ply) : VALUE_DRAW;
    else if (bestMove)
    {
        // Quiet best move: update move sorting heuristics
        if (!pos.capture_or_promotion(bestMove))
            update_quiet_stats(pos, ss, bestMove, quietsSearched, quietCount, stat_bonus(depth));
        else
            update_capture_stats(pos, bestMove, capturesSearched, captureCount, stat_bonus(depth));

        // Extra penalty for a quiet TT move in previous ply when it gets refuted
        if ((ss-1)->moveCount == 1 && !pos.captured_piece())
            update_continuation_histories(ss-1, pos.piece_on(prevSq), prevSq, -stat_bonus(depth + ONE_PLY));
    }
    // Bonus for prior countermove that caused the fail low
    else if (    depth >= 3 * ONE_PLY
             && !pos.captured_piece()
             && is_ok((ss-1)->currentMove))
        update_continuation_histories(ss-1, pos.piece_on(prevSq), prevSq, stat_bonus(depth));

    if (PvNode)
        bestValue = std::min(bestValue, maxValue);

    if (!excludedMove)
        tte->save(posKey, value_to_tt(bestValue, ss->ply),
                  bestValue >= beta ? BOUND_LOWER :
                  PvNode && bestMove ? BOUND_EXACT : BOUND_UPPER,
                  depth, bestMove, ss->staticEval, TT.generation());

    assert(bestValue > -VALUE_INFINITE && bestValue < VALUE_INFINITE);

    return bestValue;
  }


  // qsearch() is the quiescence search function, which is called by the main
  // search function with depth zero, or recursively with depth less than ONE_PLY.
  template <NodeType NT>
  Value qsearch(Position& pos, Stack* ss, Value alpha, Value beta, Depth depth) {

    constexpr bool PvNode = NT == PV;

    assert(alpha >= -VALUE_INFINITE && alpha < beta && beta <= VALUE_INFINITE);
    assert(PvNode || (alpha == beta - 1));
    assert(depth <= DEPTH_ZERO);
    assert(depth / ONE_PLY * ONE_PLY == depth);

    Move pv[MAX_PLY+1];
    StateInfo st;
    TTEntry* tte;
    Key posKey;
    Move ttMove, move, bestMove;
    Depth ttDepth;
    Value bestValue, value, ttValue, futilityValue, futilityBase, oldAlpha;
    bool ttHit, inCheck, givesCheck, evasionPrunable;
    int moveCount;

    if (PvNode)
    {
        oldAlpha = alpha; // To flag BOUND_EXACT when eval above alpha and no available moves
        (ss+1)->pv = pv;
        ss->pv[0] = MOVE_NONE;
    }

    (ss+1)->ply = ss->ply + 1;
    ss->currentMove = bestMove = MOVE_NONE;
    inCheck = pos.checkers();
    moveCount = 0;

    // Check for an immediate draw or maximum ply reached
    if (   pos.is_draw(ss->ply)
        || ss->ply >= MAX_PLY)
        return (ss->ply >= MAX_PLY && !inCheck) ? evaluate(pos) : VALUE_DRAW;

    assert(0 <= ss->ply && ss->ply < MAX_PLY);

    // Decide whether or not to include checks: this fixes also the type of
    // TT entry depth that we are going to use. Note that in qsearch we use
    // only two types of depth in TT: DEPTH_QS_CHECKS or DEPTH_QS_NO_CHECKS.
    ttDepth = inCheck || depth >= DEPTH_QS_CHECKS ? DEPTH_QS_CHECKS
                                                  : DEPTH_QS_NO_CHECKS;
    // Transposition table lookup
    posKey = pos.key();
    tte = TT.probe(posKey, ttHit);
    ttValue = ttHit ? value_from_tt(tte->value(), ss->ply) : VALUE_NONE;
    ttMove = ttHit ? tte->move() : MOVE_NONE;

    if (  !PvNode
        && ttHit
        && tte->depth() >= ttDepth
        && ttValue != VALUE_NONE // Only in case of TT access race
        && (ttValue >= beta ? (tte->bound() &  BOUND_LOWER)
                            : (tte->bound() &  BOUND_UPPER)))
        return ttValue;

    // Evaluate the position statically
    if (inCheck)
    {
        ss->staticEval = VALUE_NONE;
        bestValue = futilityBase = -VALUE_INFINITE;
    }
    else
    {
        if (ttHit)
        {
            // Never assume anything on values stored in TT
            if ((ss->staticEval = bestValue = tte->eval()) == VALUE_NONE)
                ss->staticEval = bestValue = evaluate(pos);

            // Can ttValue be used as a better position evaluation?
            if (   ttValue != VALUE_NONE
                && (tte->bound() & (ttValue > bestValue ? BOUND_LOWER : BOUND_UPPER)))
                bestValue = ttValue;
        }
        else
            ss->staticEval = bestValue =
            (ss-1)->currentMove != MOVE_NULL ? evaluate(pos)
                                             : -(ss-1)->staticEval + 2 * Eval::Tempo;

        // Stand pat. Return immediately if static value is at least beta
        if (bestValue >= beta)
        {
            if (!ttHit)
                tte->save(posKey, value_to_tt(bestValue, ss->ply), BOUND_LOWER,
                          DEPTH_NONE, MOVE_NONE, ss->staticEval, TT.generation());

            return bestValue;
        }

        if (PvNode && bestValue > alpha)
            alpha = bestValue;

        futilityBase = bestValue + 128;
    }

    // Initialize a MovePicker object for the current position, and prepare
    // to search the moves. Because the depth is <= 0 here, only captures,
    // queen promotions and checks (only if depth >= DEPTH_QS_CHECKS) will
    // be generated.
    MovePicker mp(pos, ttMove, depth, &pos.this_thread()->mainHistory, &pos.this_thread()->captureHistory, to_sq((ss-1)->currentMove));

    // Loop through the moves until no moves remain or a beta cutoff occurs
    while ((move = mp.next_move()) != MOVE_NONE)
    {
      assert(is_ok(move));

      givesCheck = gives_check(pos, move);

      moveCount++;

      // Futility pruning
      if (   !inCheck
          && !givesCheck
          &&  futilityBase > -VALUE_KNOWN_WIN
          && !pos.advanced_pawn_push(move))
      {
          assert(type_of(move) != ENPASSANT); // Due to !pos.advanced_pawn_push

          futilityValue = futilityBase + PieceValue[EG][pos.piece_on(to_sq(move))];

          if (futilityValue <= alpha)
          {
              bestValue = std::max(bestValue, futilityValue);
              continue;
          }

          if (futilityBase <= alpha && !pos.see_ge(move, VALUE_ZERO + 1))
          {
              bestValue = std::max(bestValue, futilityBase);
              continue;
          }
      }

      // Detect non-capture evasions that are candidates to be pruned
      evasionPrunable =    inCheck
                       &&  (depth != DEPTH_ZERO || moveCount > 2)
                       &&  bestValue > VALUE_MATED_IN_MAX_PLY
                       && !pos.capture(move);

      // Don't search moves with negative SEE values
      if (  (!inCheck || evasionPrunable)
          && !pos.see_ge(move))
          continue;

      // Speculative prefetch as early as possible
      prefetch(TT.first_entry(pos.key_after(move)));

      // Check for legality just before making the move
      if (!pos.legal(move))
      {
          moveCount--;
          continue;
      }

      ss->currentMove = move;

      // Make and search the move
      pos.do_move(move, st, givesCheck);
      value = -qsearch<NT>(pos, ss+1, -beta, -alpha, depth - ONE_PLY);
      pos.undo_move(move);

      assert(value > -VALUE_INFINITE && value < VALUE_INFINITE);

      // Check for a new best move
      if (value > bestValue)
      {
          bestValue = value;

          if (value > alpha)
          {
              if (PvNode) // Update pv even in fail-high case
                  update_pv(ss->pv, move, (ss+1)->pv);

              if (PvNode && value < beta) // Update alpha here!
              {
                  alpha = value;
                  bestMove = move;
              }
              else // Fail high
              {
                  tte->save(posKey, value_to_tt(value, ss->ply), BOUND_LOWER,
                            ttDepth, move, ss->staticEval, TT.generation());

                  return value;
              }
          }
       }
    }

    // All legal moves have been searched. A special case: If we're in check
    // and no legal moves were found, it is checkmate.
    if (inCheck && bestValue == -VALUE_INFINITE)
        return mated_in(ss->ply); // Plies to mate from the root

    tte->save(posKey, value_to_tt(bestValue, ss->ply),
              PvNode && bestValue > oldAlpha ? BOUND_EXACT : BOUND_UPPER,
              ttDepth, bestMove, ss->staticEval, TT.generation());

    assert(bestValue > -VALUE_INFINITE && bestValue < VALUE_INFINITE);

    return bestValue;
  }


  // value_to_tt() adjusts a mate score from "plies to mate from the root" to
  // "plies to mate from the current position". Non-mate scores are unchanged.
  // The function is called before storing a value in the transposition table.

  Value value_to_tt(Value v, int ply) {

    assert(v != VALUE_NONE);

    return  v >= VALUE_MATE_IN_MAX_PLY  ? v + ply
          : v <= VALUE_MATED_IN_MAX_PLY ? v - ply : v;
  }


  // value_from_tt() is the inverse of value_to_tt(): It adjusts a mate score
  // from the transposition table (which refers to the plies to mate/be mated
  // from current position) to "plies to mate/be mated from the root".

  Value value_from_tt(Value v, int ply) {

    return  v == VALUE_NONE             ? VALUE_NONE
          : v >= VALUE_MATE_IN_MAX_PLY  ? v - ply
          : v <= VALUE_MATED_IN_MAX_PLY ? v + ply : v;
  }


  // update_pv() adds current move and appends child pv[]

  void update_pv(Move* pv, Move move, Move* childPv) {

    for (*pv++ = move; childPv && *childPv != MOVE_NONE; )
        *pv++ = *childPv++;
    *pv = MOVE_NONE;
  }


  // update_continuation_histories() updates histories of the move pairs formed
  // by moves at ply -1, -2, and -4 with current move.

  void update_continuation_histories(Stack* ss, Piece pc, Square to, int bonus) {

    for (int i : {1, 2, 4})
        if (is_ok((ss-i)->currentMove))
            (*(ss-i)->contHistory)[pc][to] << bonus;
  }


  // update_capture_stats() updates move sorting heuristics when a new capture best move is found

  void update_capture_stats(const Position& pos, Move move,
                            Move* captures, int captureCnt, int bonus) {

      CapturePieceToHistory& captureHistory =  pos.this_thread()->captureHistory;
      Piece moved_piece = pos.moved_piece(move);
      PieceType captured = type_of(pos.piece_on(to_sq(move)));
      captureHistory[moved_piece][to_sq(move)][captured] << bonus;

      // Decrease all the other played capture moves
      for (int i = 0; i < captureCnt; ++i)
      {
          moved_piece = pos.moved_piece(captures[i]);
          captured = type_of(pos.piece_on(to_sq(captures[i])));
          captureHistory[moved_piece][to_sq(captures[i])][captured] << -bonus;
      }
  }


  // update_quiet_stats() updates move sorting heuristics when a new quiet best move is found

  void update_quiet_stats(const Position& pos, Stack* ss, Move move,
                          Move* quiets, int quietsCnt, int bonus) {

    if (ss->killers[0] != move)
    {
        ss->killers[1] = ss->killers[0];
        ss->killers[0] = move;
    }

    Color us = pos.side_to_move();
    Thread* thisThread = pos.this_thread();
    thisThread->mainHistory[us][from_to(move)] << bonus;
    update_continuation_histories(ss, pos.moved_piece(move), to_sq(move), bonus);

    if (is_ok((ss-1)->currentMove))
    {
        Square prevSq = to_sq((ss-1)->currentMove);
        thisThread->counterMoves[pos.piece_on(prevSq)][prevSq] = move;
    }

    // Decrease all the other played quiet moves
    for (int i = 0; i < quietsCnt; ++i)
    {
        thisThread->mainHistory[us][from_to(quiets[i])] << -bonus;
        update_continuation_histories(ss, pos.moved_piece(quiets[i]), to_sq(quiets[i]), -bonus);
    }
  }

  // When playing with strength handicap, choose best move among a set of RootMoves
  // using a statistical rule dependent on 'level'. Idea by Heinz van Saanen.

  Move Skill::pick_best(size_t multiPV) {

    const RootMoves& rootMoves = Threads.main()->rootMoves;
    static PRNG rng(now()); // PRNG sequence should be non-deterministic

    // RootMoves are already sorted by score in descending order
    Value topScore = rootMoves[0].score;
    int delta = std::min(topScore - rootMoves[multiPV - 1].score, PawnValueMg);
    int weakness = 120 - 2 * level;
    int maxScore = -VALUE_INFINITE;

    // Choose best move. For each move score we add two terms, both dependent on
    // weakness. One is deterministic and bigger for weaker levels, and one is
    // random. Then we choose the move with the resulting highest score.
    for (size_t i = 0; i < multiPV; ++i)
    {
        // This is our magic formula
        int push = (  weakness * int(topScore - rootMoves[i].score)
                    + delta * (rng.rand<unsigned>() % weakness)) / 128;

        if (rootMoves[i].score + push >= maxScore)
        {
            maxScore = rootMoves[i].score + push;
            best = rootMoves[i].pv[0];
        }
    }

    return best;
  }

} // namespace

/// MainThread::check_time() is used to print debug info and, more importantly,
/// to detect when we are out of available time and thus stop the search.

void MainThread::check_time() {

  if (--callsCnt > 0)
      return;

  // When using nodes, ensure checking rate is not lower than 0.1% of nodes
  callsCnt = Limits.nodes ? std::min(1024, int(Limits.nodes / 1024)) : 1024;

  static TimePoint lastInfoTime = now();

  TimePoint elapsed = Time.elapsed();
  TimePoint tick = Limits.startTime + elapsed;

  if (tick - lastInfoTime >= 1000)
  {
      lastInfoTime = tick;
      dbg_print();
  }

  // We should not stop pondering until told so by the GUI
  if (Threads.ponder)
      return;

  if (   (Limits.use_time_management() && elapsed > Time.maximum() - 10)
      || (Limits.movetime && elapsed >= Limits.movetime)
      || (Limits.nodes && Threads.nodes_searched() >= (uint64_t)Limits.nodes))
      Threads.stop = true;
}


/// UCI::pv() formats PV information according to the UCI protocol. UCI requires
/// that all (if any) unsearched PV lines are sent using a previous search score.

string UCI::pv(const Position& pos, Depth depth, Value alpha, Value beta) {

  std::stringstream ss;
  TimePoint elapsed = Time.elapsed() + 1;
  const RootMoves& rootMoves = pos.this_thread()->rootMoves;
  size_t PVIdx = pos.this_thread()->PVIdx;
  size_t multiPV = std::min((size_t)Options["MultiPV"], rootMoves.size());
  uint64_t nodesSearched = Threads.nodes_searched();
  uint64_t tbHits = Threads.tb_hits() + (TB::RootInTB ? rootMoves.size() : 0);

  for (size_t i = 0; i < multiPV; ++i)
  {
      bool updated = (i <= PVIdx && rootMoves[i].score != -VALUE_INFINITE);

      if (depth == ONE_PLY && !updated)
          continue;

      Depth d = updated ? depth : depth - ONE_PLY;
      Value v = updated ? rootMoves[i].score : rootMoves[i].previousScore;

      bool tb = TB::RootInTB && abs(v) < VALUE_MATE - MAX_PLY;
      v = tb ? TB::Score : v;

      if (ss.rdbuf()->in_avail()) // Not at first line
          ss << "\n";

      ss << "info"
         << " depth "    << d / ONE_PLY
         << " seldepth " << rootMoves[i].selDepth
         << " multipv "  << i + 1
         << " score "    << UCI::value(v);

      if (!tb && i == PVIdx)
          ss << (v >= beta ? " lowerbound" : v <= alpha ? " upperbound" : "");

      ss << " nodes "    << nodesSearched
         << " nps "      << nodesSearched * 1000 / elapsed;

      if (elapsed > 1000) // Earlier makes little sense
          ss << " hashfull " << TT.hashfull();

      ss << " tbhits "   << tbHits
         << " time "     << elapsed
         << " pv";

      for (Move m : rootMoves[i].pv)
          ss << " " << UCI::move(m, pos.is_chess960());
  }

  return ss.str();
}


/// RootMove::extract_ponder_from_tt() is called in case we have no ponder move
/// before exiting the search, for instance, in case we stop the search during a
/// fail high at root. We try hard to have a ponder move to return to the GUI,
/// otherwise in case of 'ponder on' we have nothing to think on.

bool RootMove::extract_ponder_from_tt(Position& pos) {

    StateInfo st;
    bool ttHit;

    assert(pv.size() == 1);

    if (!pv[0])
        return false;

    pos.do_move(pv[0], st);
    TTEntry* tte = TT.probe(pos.key(), ttHit);

    if (ttHit)
    {
        Move m = tte->move(); // Local copy to be SMP safe
        if (MoveList<LEGAL>(pos).contains(m))
            pv.push_back(m);
    }

    pos.undo_move(pv[0]);
    return pv.size() > 1;
}


void Tablebases::filter_root_moves(Position& pos, Search::RootMoves& rootMoves) {

    RootInTB = false;
    UseRule50 = Options["Syzygy50MoveRule"];
    ProbeDepth = Options["SyzygyProbeDepth"] * ONE_PLY;
    Cardinality = Options["SyzygyProbeLimit"];

    // Skip TB probing when no TB found: !TBLargest -> !TB::Cardinality
    if (Cardinality > MaxCardinality)
    {
        Cardinality = MaxCardinality;
        ProbeDepth = DEPTH_ZERO;
    }

    if (Cardinality < popcount(pos.pieces()) || pos.can_castle(ANY_CASTLING))
        return;

    // Don't filter any moves if the user requested analysis on multiple
    if (Options["MultiPV"] != 1)
        return;

    // If the current root position is in the tablebases, then RootMoves
    // contains only moves that preserve the draw or the win.
    RootInTB = root_probe(pos, rootMoves, TB::Score);

    if (RootInTB)
        Cardinality = 0; // Do not probe tablebases during the search

    else // If DTZ tables are missing, use WDL tables as a fallback
    {
        // Filter out moves that do not preserve the draw or the win.
        RootInTB = root_probe_wdl(pos, rootMoves, TB::Score);

        // Only probe during search if winning
        if (RootInTB && TB::Score <= VALUE_DRAW)
            Cardinality = 0;
    }

    if (RootInTB && !UseRule50)
        TB::Score =  TB::Score > VALUE_DRAW ?  VALUE_MATE - MAX_PLY - 1
                   : TB::Score < VALUE_DRAW ? -VALUE_MATE + MAX_PLY + 1
                                            :  VALUE_DRAW;

    // Since root_probe() and root_probe_wdl() dirty the root move scores,
    // we reset them to -VALUE_INFINITE
    for (RootMove& rm : rootMoves)
        rm.score = -VALUE_INFINITE;
}<|MERGE_RESOLUTION|>--- conflicted
+++ resolved
@@ -349,13 +349,8 @@
 
               ct =  21;
 
-<<<<<<< HEAD
-              // Adjust contempt based on current bestValue (dynamic contempt)
-              ct += int(std::round(36 * atan(float(bestValue) / 128)));
-=======
               // Adjust contempt based on root move's previousScore (dynamic contempt)
               ct += int(std::round(48 * atan(float(previousScore) / 128)));
->>>>>>> 9953bfff
 
               Eval::Contempt = (us == WHITE ?  Value(ct) : Value(-ct));
           }
