/*
  Stockfish, a UCI chess playing engine derived from Glaurung 2.1
  Copyright (C) 2004-2008 Tord Romstad (Glaurung author)
  Copyright (C) 2008-2015 Marco Costalba, Joona Kiiski, Tord Romstad
  Copyright (C) 2015-2018 Marco Costalba, Joona Kiiski, Gary Linscott, Tord Romstad

  Stockfish is free software: you can redistribute it and/or modify
  it under the terms of the GNU General Public License as published by
  the Free Software Foundation, either version 3 of the License, or
  (at your option) any later version.

  Stockfish is distributed in the hope that it will be useful,
  but WITHOUT ANY WARRANTY; without even the implied warranty of
  MERCHANTABILITY or FITNESS FOR A PARTICULAR PURPOSE.  See the
  GNU General Public License for more details.

  You should have received a copy of the GNU General Public License
  along with this program.  If not, see <http://www.gnu.org/licenses/>.
*/

#include <algorithm>
#include <cassert>
#include <cmath>
#include <cstring>   // For std::memset
#include <iostream>
#include <sstream>

#include "evaluate.h"
#include "misc.h"
#include "movegen.h"
#include "movepick.h"
#include "position.h"
#include "search.h"
#include "timeman.h"
#include "thread.h"
#include "tt.h"
#include "uci.h"
#include "syzygy/tbprobe.h"

namespace Search {

  LimitsType Limits;
}

namespace Tablebases {

  int Cardinality;
  bool RootInTB;
  bool UseRule50;
  Depth ProbeDepth;
  Value Score;
}

namespace TB = Tablebases;

using std::string;
using Eval::evaluate;
using namespace Search;

namespace {

  // Different node types, used as a template parameter
  enum NodeType { NonPV, PV };

  // Sizes and phases of the skip-blocks, used for distributing search depths across the threads
  const int SkipSize[]  = { 1, 1, 2, 2, 2, 2, 3, 3, 3, 3, 3, 3, 4, 4, 4, 4, 4, 4, 4, 4 };
  const int SkipPhase[] = { 0, 1, 0, 1, 2, 3, 0, 1, 2, 3, 4, 5, 0, 1, 2, 3, 4, 5, 6, 7 };

  // Razoring and futility margins
  const int RazorMargin = 600;
  Value futility_margin(Depth d) { return Value(150 * d / ONE_PLY); }

  // Futility and reductions lookup tables, initialized at startup
  int FutilityMoveCounts[2][16]; // [improving][depth]
  int Reductions[2][2][64][64];  // [pv][improving][depth][moveNumber]

  template <bool PvNode> Depth reduction(bool i, Depth d, int mn) {
    return Reductions[PvNode][i][std::min(d / ONE_PLY, 63)][std::min(mn, 63)] * ONE_PLY;
  }

  // History and stats update bonus, based on depth
  int stat_bonus(Depth depth) {
    int d = depth / ONE_PLY;
    return d > 17 ? 0 : d * d + 2 * d - 2;
  }

  // Skill structure is used to implement strength limit
  struct Skill {
    explicit Skill(int l) : level(l) {}
    bool enabled() const { return level < 20; }
    bool time_to_pick(Depth depth) const { return depth / ONE_PLY == 1 + level; }
    Move pick_best(size_t multiPV);

    int level;
    Move best = MOVE_NONE;
  };

  template <NodeType NT>
  Value search(Position& pos, Stack* ss, Value alpha, Value beta, Depth depth, bool cutNode, bool skipEarlyPruning);

  template <NodeType NT, bool InCheck>
  Value qsearch(Position& pos, Stack* ss, Value alpha, Value beta, Depth depth = DEPTH_ZERO);

  Value value_to_tt(Value v, int ply);
  Value value_from_tt(Value v, int ply);
  void update_pv(Move* pv, Move move, Move* childPv);
  void update_continuation_histories(Stack* ss, Piece pc, Square to, int bonus);
  void update_quiet_stats(const Position& pos, Stack* ss, Move move, Move* quiets, int quietsCnt, int bonus);
  void update_capture_stats(const Position& pos, Move move, Move* captures, int captureCnt, int bonus);

  // perft() is our utility to verify move generation. All the leaf nodes up
  // to the given depth are generated and counted, and the sum is returned.
  template<bool Root>
  uint64_t perft(Position& pos, Depth depth) {

    StateInfo st;
    uint64_t cnt, nodes = 0;
    const bool leaf = (depth == 2 * ONE_PLY);

    for (const auto& m : MoveList<LEGAL>(pos))
    {
        if (Root && depth <= ONE_PLY)
            cnt = 1, nodes++;
        else
        {
            pos.do_move(m, st);
            cnt = leaf ? MoveList<LEGAL>(pos).size() : perft<false>(pos, depth - ONE_PLY);
            nodes += cnt;
            pos.undo_move(m);
        }
        if (Root)
            sync_cout << UCI::move(m, pos.is_chess960()) << ": " << cnt << sync_endl;
    }
    return nodes;
  }

} // namespace


/// Search::init() is called at startup to initialize various lookup tables

void Search::init() {

  for (int imp = 0; imp <= 1; ++imp)
      for (int d = 1; d < 64; ++d)
          for (int mc = 1; mc < 64; ++mc)
          {
              double r = log(d) * log(mc) / 1.95;

              Reductions[NonPV][imp][d][mc] = int(std::round(r));
              Reductions[PV][imp][d][mc] = std::max(Reductions[NonPV][imp][d][mc] - 1, 0);

              // Increase reduction for non-PV nodes when eval is not improving
              if (!imp && Reductions[NonPV][imp][d][mc] >= 2)
                Reductions[NonPV][imp][d][mc]++;
          }

  for (int d = 0; d < 16; ++d)
  {
      FutilityMoveCounts[0][d] = int(2.4 + 0.74 * pow(d, 1.78));
      FutilityMoveCounts[1][d] = int(5.0 + 1.00 * pow(d, 2.00));
  }
}


/// Search::clear() resets search state to its initial value

void Search::clear() {

  Threads.main()->wait_for_search_finished();

  Time.availableNodes = 0;
  TT.clear();
  Threads.clear();
}


/// MainThread::search() is called by the main thread when the program receives
/// the UCI 'go' command. It searches from the root position and outputs the "bestmove".

void MainThread::search() {

  if (Limits.perft)
  {
      nodes = perft<true>(rootPos, Limits.perft * ONE_PLY);
      sync_cout << "\nNodes searched: " << nodes << "\n" << sync_endl;
      return;
  }

  Color us = rootPos.side_to_move();
  Time.init(Limits, us, rootPos.game_ply());
  TT.new_search();

  if (rootMoves.empty())
  {
      rootMoves.emplace_back(MOVE_NONE);
      sync_cout << "info depth 0 score "
                << UCI::value(rootPos.checkers() ? -VALUE_MATE : VALUE_DRAW)
                << sync_endl;
  }
  else
  {
      for (Thread* th : Threads)
          if (th != this)
              th->start_searching();

      Thread::search(); // Let's start searching!
  }

  // When we reach the maximum depth, we can arrive here without a raise of
  // Threads.stop. However, if we are pondering or in an infinite search,
  // the UCI protocol states that we shouldn't print the best move before the
  // GUI sends a "stop" or "ponderhit" command. We therefore simply wait here
  // until the GUI sends one of those commands (which also raises Threads.stop).
  Threads.stopOnPonderhit = true;

  while (!Threads.stop && (Threads.ponder || Limits.infinite))
  {} // Busy wait for a stop or a ponder reset

  // Stop the threads if not already stopped (also raise the stop if
  // "ponderhit" just reset Threads.ponder).
  Threads.stop = true;

  // Wait until all threads have finished
  for (Thread* th : Threads)
      if (th != this)
          th->wait_for_search_finished();

  // When playing in 'nodes as time' mode, subtract the searched nodes from
  // the available ones before exiting.
  if (Limits.npmsec)
      Time.availableNodes += Limits.inc[us] - Threads.nodes_searched();

  // Check if there are threads with a better score than main thread
  Thread* bestThread = this;
  if (    Options["MultiPV"] == 1
      && !Limits.depth
      && !Skill(Options["Skill Level"]).enabled()
      &&  rootMoves[0].pv[0] != MOVE_NONE)
  {
      for (Thread* th : Threads)
      {
          Depth depthDiff = th->completedDepth - bestThread->completedDepth;
          Value scoreDiff = th->rootMoves[0].score - bestThread->rootMoves[0].score;

          // Select the thread with the best score, always if it is a mate
          if (    scoreDiff > 0
              && (depthDiff >= 0 || th->rootMoves[0].score >= VALUE_MATE_IN_MAX_PLY))
              bestThread = th;
      }
  }

  previousScore = bestThread->rootMoves[0].score;

  // Send again PV info if we have a new best thread
  if (bestThread != this)
      sync_cout << UCI::pv(bestThread->rootPos, bestThread->completedDepth, -VALUE_INFINITE, VALUE_INFINITE) << sync_endl;

  sync_cout << "bestmove " << UCI::move(bestThread->rootMoves[0].pv[0], rootPos.is_chess960());

  if (bestThread->rootMoves[0].pv.size() > 1 || bestThread->rootMoves[0].extract_ponder_from_tt(rootPos))
      std::cout << " ponder " << UCI::move(bestThread->rootMoves[0].pv[1], rootPos.is_chess960());

  std::cout << sync_endl;
}


/// Thread::search() is the main iterative deepening loop. It calls search()
/// repeatedly with increasing depth until the allocated thinking time has been
/// consumed, the user stops the search, or the maximum search depth is reached.

void Thread::search() {

  Stack stack[MAX_PLY+7], *ss = stack+4; // To reference from (ss-4) to (ss+2)
  Value bestValue, alpha, beta, delta;
  Move  lastBestMove = MOVE_NONE;
  Depth lastBestMoveDepth = DEPTH_ZERO;
  MainThread* mainThread = (this == Threads.main() ? Threads.main() : nullptr);
  double timeReduction = 1.0;
  Color us = rootPos.side_to_move();

  std::memset(ss-4, 0, 7 * sizeof(Stack));
  for (int i = 4; i > 0; i--)
     (ss-i)->contHistory = &this->contHistory[NO_PIECE][0]; // Use as sentinel

  bestValue = delta = alpha = -VALUE_INFINITE;
  beta = VALUE_INFINITE;

  if (mainThread)
      mainThread->bestMoveChanges = 0, mainThread->failedLow = false;

  size_t multiPV = Options["MultiPV"];
  Skill skill(Options["Skill Level"]);

  // When playing with strength handicap enable MultiPV search that we will
  // use behind the scenes to retrieve a set of possible moves.
  if (skill.enabled())
      multiPV = std::max(multiPV, (size_t)4);

  multiPV = std::min(multiPV, rootMoves.size());

  int ct = Options["Contempt"] * PawnValueEg / 100; // From centipawns
  Eval::Contempt = (us == WHITE ?  make_score(ct, ct / 2)
                                : -make_score(ct, ct / 2));

  // Iterative deepening loop until requested to stop or the target depth is reached
  while (   (rootDepth += ONE_PLY) < DEPTH_MAX
         && !Threads.stop
         && !(Limits.depth && mainThread && rootDepth / ONE_PLY > Limits.depth))
  {
      // Distribute search depths across the helper threads
      if (idx > 0)
      {
          int i = (idx - 1) % 20;
          if (((rootDepth / ONE_PLY + rootPos.game_ply() + SkipPhase[i]) / SkipSize[i]) % 2)
              continue;  // Retry with an incremented rootDepth
      }

      // Age out PV variability metric
      if (mainThread)
          mainThread->bestMoveChanges *= 0.505, mainThread->failedLow = false;

      // Save the last iteration's scores before first PV line is searched and
      // all the move scores except the (new) PV are set to -VALUE_INFINITE.
      for (RootMove& rm : rootMoves)
          rm.previousScore = rm.score;

      // MultiPV loop. We perform a full root search for each PV line
      for (PVIdx = 0; PVIdx < multiPV && !Threads.stop; ++PVIdx)
      {
          // Reset UCI info selDepth for each depth and each PV line
          selDepth = 0;

          // Reset aspiration window starting size
          if (rootDepth >= 5 * ONE_PLY)
          {
              delta = Value(18);
              alpha = std::max(rootMoves[PVIdx].previousScore - delta,-VALUE_INFINITE);
              beta  = std::min(rootMoves[PVIdx].previousScore + delta, VALUE_INFINITE);

              // Adjust contempt based on current bestValue
              ct =  Options["Contempt"] * PawnValueEg / 100 // From centipawns
                  + (bestValue >  500 ?  50:                // Dynamic contempt
                     bestValue < -500 ? -50:
                     bestValue / 10);

              Eval::Contempt = (us == WHITE ?  make_score(ct, ct / 2)
                                            : -make_score(ct, ct / 2));
          }

          // Start with a small aspiration window and, in the case of a fail
          // high/low, re-search with a bigger window until we don't fail
          // high/low anymore.
          while (true)
          {
              bestValue = ::search<PV>(rootPos, ss, alpha, beta, rootDepth, false, false);

              // Bring the best move to the front. It is critical that sorting
              // is done with a stable algorithm because all the values but the
              // first and eventually the new best one are set to -VALUE_INFINITE
              // and we want to keep the same order for all the moves except the
              // new PV that goes to the front. Note that in case of MultiPV
              // search the already searched PV lines are preserved.
              std::stable_sort(rootMoves.begin() + PVIdx, rootMoves.end());

              // If search has been stopped, we break immediately. Sorting is
              // safe because RootMoves is still valid, although it refers to
              // the previous iteration.
              if (Threads.stop)
                  break;

              // When failing high/low give some update (without cluttering
              // the UI) before a re-search.
              if (   mainThread
                  && multiPV == 1
                  && (bestValue <= alpha || bestValue >= beta)
                  && Time.elapsed() > 3000)
                  sync_cout << UCI::pv(rootPos, rootDepth, alpha, beta) << sync_endl;

              // In case of failing low/high increase aspiration window and
              // re-search, otherwise exit the loop.
              if (bestValue <= alpha)
              {
                  beta = (alpha + beta) / 2;
                  alpha = std::max(bestValue - delta, -VALUE_INFINITE);

                  if (mainThread)
                  {
                      mainThread->failedLow = true;
                      Threads.stopOnPonderhit = false;
                  }
              }
              else if (bestValue >= beta)
                  beta = std::min(bestValue + delta, VALUE_INFINITE);
              else
                  break;

              delta += delta / 4 + 5;

              assert(alpha >= -VALUE_INFINITE && beta <= VALUE_INFINITE);
          }

          // Sort the PV lines searched so far and update the GUI
          std::stable_sort(rootMoves.begin(), rootMoves.begin() + PVIdx + 1);

          if (    mainThread
              && (Threads.stop || PVIdx + 1 == multiPV || Time.elapsed() > 3000))
              sync_cout << UCI::pv(rootPos, rootDepth, alpha, beta) << sync_endl;
      }

      if (!Threads.stop)
          completedDepth = rootDepth;

      if (rootMoves[0].pv[0] != lastBestMove) {
         lastBestMove = rootMoves[0].pv[0];
         lastBestMoveDepth = rootDepth;
      }

      // Have we found a "mate in x"?
      if (   Limits.mate
          && bestValue >= VALUE_MATE_IN_MAX_PLY
          && VALUE_MATE - bestValue <= 2 * Limits.mate)
          Threads.stop = true;

      if (!mainThread)
          continue;

      // If skill level is enabled and time is up, pick a sub-optimal best move
      if (skill.enabled() && skill.time_to_pick(rootDepth))
          skill.pick_best(multiPV);

      // Do we have time for the next iteration? Can we stop searching now?
      if (    Limits.use_time_management()
          && !Threads.stop
          && !Threads.stopOnPonderhit)
          {
              const int F[] = { mainThread->failedLow,
                                bestValue - mainThread->previousScore };

              int improvingFactor = std::max(229, std::min(715, 357 + 119 * F[0] - 6 * F[1]));

              // If the bestMove is stable over several iterations, reduce time accordingly
              timeReduction = 1.0;
              for (int i : {3, 4, 5})
                  if (lastBestMoveDepth * i < completedDepth)
                     timeReduction *= 1.3;

              // Use part of the gained time from a previous stable move for the current move
              double unstablePvFactor = 1.0 + mainThread->bestMoveChanges;
              unstablePvFactor *= std::pow(mainThread->previousTimeReduction, 0.51) / timeReduction;

              // Stop the search if we have only one legal move, or if available time elapsed
              if (   rootMoves.size() == 1
                  || Time.elapsed() > Time.optimum() * unstablePvFactor * improvingFactor / 605)
              {
                  // If we are allowed to ponder do not stop the search now but
                  // keep pondering until the GUI sends "ponderhit" or "stop".
                  if (Threads.ponder)
                      Threads.stopOnPonderhit = true;
                  else
                      Threads.stop = true;
              }
          }
  }

  if (!mainThread)
      return;

  mainThread->previousTimeReduction = timeReduction;

  // If skill level is enabled, swap best PV line with the sub-optimal one
  if (skill.enabled())
      std::swap(rootMoves[0], *std::find(rootMoves.begin(), rootMoves.end(),
                skill.best ? skill.best : skill.pick_best(multiPV)));
}


namespace {

  // search<>() is the main search function for both PV and non-PV nodes

  template <NodeType NT>
  Value search(Position& pos, Stack* ss, Value alpha, Value beta, Depth depth, bool cutNode, bool skipEarlyPruning) {

    const bool PvNode = NT == PV;
    const bool rootNode = PvNode && ss->ply == 0;

    assert(-VALUE_INFINITE <= alpha && alpha < beta && beta <= VALUE_INFINITE);
    assert(PvNode || (alpha == beta - 1));
    assert(DEPTH_ZERO < depth && depth < DEPTH_MAX);
    assert(!(PvNode && cutNode));
    assert(depth / ONE_PLY * ONE_PLY == depth);

    Move pv[MAX_PLY+1], capturesSearched[32], quietsSearched[64];
    StateInfo st;
    TTEntry *tte;
    TTEntry::Data ttData;
    Key posKey;
    Move ttMove, move, excludedMove, bestMove;
    Depth extension, newDepth;
    Value bestValue, value, ttValue, eval, maxValue;
    bool inCheck, givesCheck, singularExtensionNode, improving;
    bool captureOrPromotion, doFullDepthSearch, moveCountPruning, skipQuiets, ttCapture, pvExact;
    Piece movedPiece;
    int moveCount, captureCount, quietCount;

    // Step 1. Initialize node
    Thread* thisThread = pos.this_thread();
    inCheck = pos.checkers();
    moveCount = captureCount = quietCount = ss->moveCount = 0;
    ss->statScore = 0;
    bestValue = -VALUE_INFINITE;
    maxValue = VALUE_INFINITE;

    // Check for the available remaining time
    if (thisThread == Threads.main())
        static_cast<MainThread*>(thisThread)->check_time();

    // Used to send selDepth info to GUI (selDepth counts from 1, ply from 0)
    if (PvNode && thisThread->selDepth < ss->ply + 1)
        thisThread->selDepth = ss->ply + 1;

    if (!rootNode)
    {
        // Step 2. Check for aborted search and immediate draw
        if (   Threads.stop.load(std::memory_order_relaxed)
            || pos.is_draw(ss->ply)
            || ss->ply >= MAX_PLY)
            return (ss->ply >= MAX_PLY && !inCheck) ? evaluate(pos) : VALUE_DRAW;

        // Step 3. Mate distance pruning. Even if we mate at the next move our score
        // would be at best mate_in(ss->ply+1), but if alpha is already bigger because
        // a shorter mate was found upward in the tree then there is no need to search
        // because we will never beat the current alpha. Same logic but with reversed
        // signs applies also in the opposite condition of being mated instead of giving
        // mate. In this case return a fail-high score.
        alpha = std::max(mated_in(ss->ply), alpha);
        beta = std::min(mate_in(ss->ply+1), beta);
        if (alpha >= beta)
            return alpha;
    }

    assert(0 <= ss->ply && ss->ply < MAX_PLY);

    (ss+1)->ply = ss->ply + 1;
    ss->currentMove = (ss+1)->excludedMove = bestMove = MOVE_NONE;
    ss->contHistory = &thisThread->contHistory[NO_PIECE][0];
    (ss+2)->killers[0] = (ss+2)->killers[1] = MOVE_NONE;
    Square prevSq = to_sq((ss-1)->currentMove);

    // Step 4. Transposition table lookup. We don't want the score of a partial
    // search to overwrite a previous full search TT value, so we use a different
    // position key in case of an excluded move.
    excludedMove = ss->excludedMove;
    posKey = pos.key() ^ Key(excludedMove << 16); // Isn't a very good hash
<<<<<<< HEAD
    tte = TT.probe(posKey, ttData, ttHit, thisThread);
    ttValue = ttHit ? value_from_tt(ttData.value(), ss->ply) : VALUE_NONE;
=======
    tte = TT.probe(posKey, ttData);
    ttValue = value_from_tt(ttData.value(), ss->ply);
>>>>>>> c89311c5
    ttMove =  rootNode ? thisThread->rootMoves[thisThread->PVIdx].pv[0]
            : ttData.move();

    assert(ttMove == MOVE_NONE || (pos.pseudo_legal(ttMove) && pos.legal(ttMove)));

    // At non-PV nodes we check for an early TT cutoff
    if (  !PvNode
        && ttData.depth() >= depth
        //&& ttValue != VALUE_NONE // Possible in case of TT access race
        && (ttValue >= beta ? (ttData.bound() & BOUND_LOWER)
                            : (ttData.bound() & BOUND_UPPER)))
    {
        // If ttMove is quiet, update move sorting heuristics on TT hit
        if (ttMove)
        {
            if (ttValue >= beta)
            {
                if (!pos.capture_or_promotion(ttMove))
                    update_quiet_stats(pos, ss, ttMove, nullptr, 0, stat_bonus(depth));

                // Extra penalty for a quiet TT move in previous ply when it gets refuted
                if ((ss-1)->moveCount == 1 && !pos.captured_piece())
                    update_continuation_histories(ss-1, pos.piece_on(prevSq), prevSq, -stat_bonus(depth + ONE_PLY));
            }
            // Penalty for a quiet ttMove that fails low
            else if (!pos.capture_or_promotion(ttMove))
            {
                int penalty = -stat_bonus(depth);
                thisThread->mainHistory.update(pos.side_to_move(), ttMove, penalty);
                update_continuation_histories(ss, pos.moved_piece(ttMove), to_sq(ttMove), penalty);
            }
        }
        return ttValue;
    }

    // Step 5. Tablebases probe
    if (!rootNode && TB::Cardinality)
    {
        int piecesCount = pos.count<ALL_PIECES>();

        if (    piecesCount <= TB::Cardinality
            && (piecesCount <  TB::Cardinality || depth >= TB::ProbeDepth)
            &&  pos.rule50_count() == 0
            && !pos.can_castle(ANY_CASTLING))
        {
            TB::ProbeState err;
            TB::WDLScore wdl = Tablebases::probe_wdl(pos, &err);

            if (err != TB::ProbeState::FAIL)
            {
                thisThread->tbHits.fetch_add(1, std::memory_order_relaxed);

                int drawScore = TB::UseRule50 ? 1 : 0;

                value =  wdl < -drawScore ? -VALUE_MATE + MAX_PLY + ss->ply + 1
                       : wdl >  drawScore ?  VALUE_MATE - MAX_PLY - ss->ply - 1
                                          :  VALUE_DRAW + 2 * wdl * drawScore;

                Bound b =  wdl < -drawScore ? BOUND_UPPER
                         : wdl >  drawScore ? BOUND_LOWER : BOUND_EXACT;

                if (    b == BOUND_EXACT
                    || (b == BOUND_LOWER ? value >= beta : value <= alpha))
                {
                    tte->save(posKey, value_to_tt(value, ss->ply), b,
                              std::min(DEPTH_MAX - ONE_PLY, depth + 6 * ONE_PLY),
                              MOVE_NONE, VALUE_NONE, TT.generation());

                    return value;
                }

                if (PvNode)
                {
                    if (b == BOUND_LOWER)
                        bestValue = value, alpha = std::max(alpha, bestValue);
                    else
                        maxValue = value;
                }
            }
        }
    }

    // Step 6. Evaluate the position statically
    if (inCheck)
    {
        ss->staticEval = eval = VALUE_NONE;
        goto moves_loop;
    }
    else if (ttData.eval() != VALUE_NONE)
    {
        // Never assume anything on values stored in TT
        /*if ((ss->staticEval = eval = ttData.eval()) == VALUE_NONE)
            eval = ss->staticEval = evaluate(pos);*/
        ss->staticEval = eval = ttData.eval();

        assert(eval != VALUE_NONE);

        // Can ttValue be used as a better position evaluation?
        if (    ttValue != VALUE_NONE
            && (ttData.bound() & (ttValue > eval ? BOUND_LOWER : BOUND_UPPER)))
            eval = ttValue;
    }
    else
    {
        ss->staticEval = eval =
        (ss-1)->currentMove != MOVE_NULL ? evaluate(pos)
                                         : -(ss-1)->staticEval + 2 * Eval::Tempo;

        tte->save(posKey, VALUE_NONE, BOUND_NONE, DEPTH_NONE, MOVE_NONE,
                  ss->staticEval, TT.generation());
    }

    if (skipEarlyPruning || !pos.non_pawn_material(pos.side_to_move()))
        goto moves_loop;

    // Step 7. Razoring (skipped when in check)
    if (   !PvNode
        &&  depth < 4 * ONE_PLY
        &&  eval + RazorMargin <= alpha)
    {
        if (depth <= ONE_PLY)
            return qsearch<NonPV, false>(pos, ss, alpha, alpha+1);

        Value ralpha = alpha - RazorMargin;
        Value v = qsearch<NonPV, false>(pos, ss, ralpha, ralpha+1);
        if (v <= ralpha)
            return v;
    }

    // Step 8. Futility pruning: child node (skipped when in check)
    if (   !rootNode
        &&  depth < 7 * ONE_PLY
        &&  eval - futility_margin(depth) >= beta
        &&  eval < VALUE_KNOWN_WIN) // Do not return unproven wins
        return eval;

    // Step 9. Null move search with verification search
    if (   !PvNode
        &&  eval >= beta
        &&  ss->staticEval >= beta - 36 * depth / ONE_PLY + 225
        && (ss->ply >= thisThread->nmp_ply || ss->ply % 2 != thisThread->nmp_odd))
    {
        assert(eval - beta >= 0);

        // Null move dynamic reduction based on depth and value
        Depth R = ((823 + 67 * depth / ONE_PLY) / 256 + std::min((eval - beta) / PawnValueMg, 3)) * ONE_PLY;

        ss->currentMove = MOVE_NULL;
        ss->contHistory = &thisThread->contHistory[NO_PIECE][0];

        pos.do_null_move(st);
        Value nullValue = depth-R < ONE_PLY ? -qsearch<NonPV, false>(pos, ss+1, -beta, -beta+1)
                                            : - search<NonPV>(pos, ss+1, -beta, -beta+1, depth-R, !cutNode, true);
        pos.undo_null_move();

        if (nullValue >= beta)
        {
            // Do not return unproven mate scores
            if (nullValue >= VALUE_MATE_IN_MAX_PLY)
                nullValue = beta;

            if (abs(beta) < VALUE_KNOWN_WIN && (depth < 12 * ONE_PLY || thisThread->nmp_ply))
                return nullValue;

            // Do verification search at high depths. Disable null move pruning
            // for side to move for the first part of the remaining search tree.
            thisThread->nmp_ply = ss->ply + 3 * (depth-R) / 4;
            thisThread->nmp_odd = ss->ply % 2;

            Value v = depth-R < ONE_PLY ? qsearch<NonPV, false>(pos, ss, beta-1, beta)
                                        :  search<NonPV>(pos, ss, beta-1, beta, depth-R, false, true);

            thisThread->nmp_odd = thisThread->nmp_ply = 0;

            if (v >= beta)
                return nullValue;
        }
    }

    // Step 10. ProbCut (skipped when in check)
    // If we have a good enough capture and a reduced search returns a value
    // much above beta, we can (almost) safely prune the previous move.
    if (   !PvNode
        &&  depth >= 5 * ONE_PLY
        &&  abs(beta) < VALUE_MATE_IN_MAX_PLY)
    {
        assert(is_ok((ss-1)->currentMove));

        Value rbeta = std::min(beta + 200, VALUE_INFINITE);
        MovePicker mp(pos, ttMove, rbeta - ss->staticEval, &thisThread->captureHistory);

        while ((move = mp.next_move()) != MOVE_NONE)
            if (move == ttMove || pos.legal(move))
            {
                ss->currentMove = move;
                ss->contHistory = &thisThread->contHistory[pos.moved_piece(move)][to_sq(move)];

                assert(depth >= 5 * ONE_PLY);

                pos.do_move(move, st);
                value = -search<NonPV>(pos, ss+1, -rbeta, -rbeta+1, depth - 4 * ONE_PLY, !cutNode, false);
                pos.undo_move(move);
                if (value >= rbeta)
                    return value;
            }
    }

    // Step 11. Internal iterative deepening (skipped when in check)
    if (    depth >= 6 * ONE_PLY
        && !ttMove
        && (PvNode || ss->staticEval + 256 >= beta))
    {
        Depth d = 3 * depth / 4 - 2 * ONE_PLY;
        search<NT>(pos, ss, alpha, beta, d, cutNode, true);

<<<<<<< HEAD
        tte = TT.probe(posKey, ttData, ttHit, thisThread);
        ttMove = ttHit ? ttData.move() : MOVE_NONE;
=======
        tte = TT.probe(posKey, ttData);
        ttMove = ttData.move();
>>>>>>> c89311c5
    }

moves_loop: // When in check, search starts from here

    const PieceToHistory* contHist[] = { (ss-1)->contHistory, (ss-2)->contHistory, nullptr, (ss-4)->contHistory };
    Move countermove = thisThread->counterMoves[pos.piece_on(prevSq)][prevSq];

    MovePicker mp(pos, ttMove, depth, &thisThread->mainHistory, &thisThread->captureHistory, contHist, countermove, ss->killers);
    value = bestValue; // Workaround a bogus 'uninitialized' warning under gcc
    improving =   ss->staticEval >= (ss-2)->staticEval
            /* || ss->staticEval == VALUE_NONE Already implicit in the previous condition */
               ||(ss-2)->staticEval == VALUE_NONE;

    //assert(ttMove == MOVE_NONE || ttValue == VALUE_NONE || ttHit);

    singularExtensionNode =   !rootNode
                           &&  depth >= 8 * ONE_PLY
                           &&  ttMove != MOVE_NONE
                           &&  ttValue != VALUE_NONE
                           && !excludedMove // Recursive singular search is not allowed
                           && (ttData.bound() & BOUND_LOWER)
                           &&  ttData.depth() >= depth - 3 * ONE_PLY;
    skipQuiets = false;
    ttCapture = false;
    pvExact = PvNode && ttData.bound() == BOUND_EXACT;

    // Step 12. Loop through all pseudo-legal moves until no moves remain
    // or a beta cutoff occurs.
    while ((move = mp.next_move(skipQuiets)) != MOVE_NONE)
    {
      assert(is_ok(move));

      if (move == excludedMove)
          continue;

      // At root obey the "searchmoves" option and skip moves not listed in Root
      // Move List. As a consequence any illegal move is also skipped. In MultiPV
      // mode we also skip PV moves which have been already searched.
      if (rootNode && !std::count(thisThread->rootMoves.begin() + thisThread->PVIdx,
                                  thisThread->rootMoves.end(), move))
          continue;

      ss->moveCount = ++moveCount;

      if (rootNode && thisThread == Threads.main() && Time.elapsed() > 3000)
          sync_cout << "info depth " << depth / ONE_PLY
                    << " currmove " << UCI::move(move, pos.is_chess960())
                    << " currmovenumber " << moveCount + thisThread->PVIdx << sync_endl;
      if (PvNode)
          (ss+1)->pv = nullptr;

      extension = DEPTH_ZERO;
      captureOrPromotion = pos.capture_or_promotion(move);
      movedPiece = pos.moved_piece(move);

      givesCheck =  type_of(move) == NORMAL && !pos.discovered_check_candidates()
                  ? pos.check_squares(type_of(movedPiece)) & to_sq(move)
                  : pos.gives_check(move);

      moveCountPruning =   depth < 16 * ONE_PLY
                        && moveCount >= FutilityMoveCounts[improving][depth / ONE_PLY];

      // Step 13. Extensions

      // Singular extension search. If all moves but one fail low on a search
      // of (alpha-s, beta-s), and just one fails high on (alpha, beta), then
      // that move is singular and should be extended. To verify this we do a
      // reduced search on on all the other moves but the ttMove and if the
      // result is lower than ttValue minus a margin then we will extend the ttMove.
      if (    singularExtensionNode
          &&  move == ttMove)
      {
          Value rBeta = std::max(ttValue - 2 * depth / ONE_PLY, -VALUE_MATE);
          ss->excludedMove = move;
          value = search<NonPV>(pos, ss, rBeta - 1, rBeta, depth / 2, cutNode, true);
          ss->excludedMove = MOVE_NONE;

          if (value < rBeta)
              extension = ONE_PLY;
      }
      else if (    givesCheck // Check extension
               && !moveCountPruning
               &&  pos.see_ge(move))
          extension = ONE_PLY;

      // Calculate new depth for this move
      newDepth = depth - ONE_PLY + extension;

      // Step 14. Pruning at shallow depth
      if (  !rootNode
          && pos.non_pawn_material(pos.side_to_move())
          && bestValue > VALUE_MATED_IN_MAX_PLY)
      {
          if (   !captureOrPromotion
              && !givesCheck
              && (!pos.advanced_pawn_push(move) || pos.non_pawn_material() >= Value(5000)))
          {
              // Move count based pruning
              if (moveCountPruning)
              {
                  skipQuiets = true;
                  continue;
              }

              // Reduced depth of the next LMR search
              int lmrDepth = std::max(newDepth - reduction<PvNode>(improving, depth, moveCount), DEPTH_ZERO) / ONE_PLY;

              // Countermoves based pruning
              if (   lmrDepth < 3
                  && (*contHist[0])[movedPiece][to_sq(move)] < CounterMovePruneThreshold
                  && (*contHist[1])[movedPiece][to_sq(move)] < CounterMovePruneThreshold)
                  continue;

              // Futility pruning: parent node
              if (   lmrDepth < 7
                  && !inCheck
                  && ss->staticEval + 256 + 200 * lmrDepth <= alpha)
                  continue;

              // Prune moves with negative SEE
              if (   lmrDepth < 8
                  && !pos.see_ge(move, Value(-35 * lmrDepth * lmrDepth)))
                  continue;
          }
          else if (    depth < 7 * ONE_PLY
                   && !extension
                   && !pos.see_ge(move, -PawnValueEg * (depth / ONE_PLY)))
                  continue;
      }

      // Speculative prefetch as early as possible
      prefetch(TT.first_entry(pos.key_after(move)));

      // Check for legality just before making the move
      if (move != ttMove && !rootNode && !pos.legal(move))
      {
          ss->moveCount = --moveCount;
          continue;
      }

      if (move == ttMove && captureOrPromotion)
          ttCapture = true;

      // Update the current move (this must be done after singular extension search)
      ss->currentMove = move;
      ss->contHistory = &thisThread->contHistory[movedPiece][to_sq(move)];

      // Step 15. Make the move
      pos.do_move(move, st, givesCheck);

      // Step 16. Reduced depth search (LMR). If the move fails high it will be
      // re-searched at full depth.
      if (    depth >= 3 * ONE_PLY
          &&  moveCount > 1
          && (!captureOrPromotion || moveCountPruning))
      {
          Depth r = reduction<PvNode>(improving, depth, moveCount);

          if (captureOrPromotion)
              r -= r ? ONE_PLY : DEPTH_ZERO;
          else
          {
              // Decrease reduction if opponent's move count is high
              if ((ss-1)->moveCount > 15)
                  r -= ONE_PLY;

              // Decrease reduction for exact PV nodes
              if (pvExact)
                  r -= ONE_PLY;

              // Increase reduction if ttMove is a capture
              if (ttCapture)
                  r += ONE_PLY;

              // Increase reduction for cut nodes
              if (cutNode)
                  r += 2 * ONE_PLY;

              // Decrease reduction for moves that escape a capture. Filter out
              // castling moves, because they are coded as "king captures rook" and
              // hence break make_move().
              else if (    type_of(move) == NORMAL
                       && !pos.see_ge(make_move(to_sq(move), from_sq(move))))
                  r -= 2 * ONE_PLY;

              ss->statScore =  thisThread->mainHistory[~pos.side_to_move()][from_to(move)]
                             + (*contHist[0])[movedPiece][to_sq(move)]
                             + (*contHist[1])[movedPiece][to_sq(move)]
                             + (*contHist[3])[movedPiece][to_sq(move)]
                             - 4000;

              // Decrease/increase reduction by comparing opponent's stat score
              if (ss->statScore >= 0 && (ss-1)->statScore < 0)
                  r -= ONE_PLY;

              else if ((ss-1)->statScore >= 0 && ss->statScore < 0)
                  r += ONE_PLY;

              // Decrease/increase reduction for moves with a good/bad history
              r = std::max(DEPTH_ZERO, (r / ONE_PLY - ss->statScore / 20000) * ONE_PLY);
          }

          Depth d = std::max(newDepth - r, ONE_PLY);

          value = -search<NonPV>(pos, ss+1, -(alpha+1), -alpha, d, true, false);

          doFullDepthSearch = (value > alpha && d != newDepth);
      }
      else
          doFullDepthSearch = !PvNode || moveCount > 1;

      // Step 17. Full depth search when LMR is skipped or fails high
      if (doFullDepthSearch)
          value = newDepth <   ONE_PLY ?
                            givesCheck ? -qsearch<NonPV,  true>(pos, ss+1, -(alpha+1), -alpha)
                                       : -qsearch<NonPV, false>(pos, ss+1, -(alpha+1), -alpha)
                                       : - search<NonPV>(pos, ss+1, -(alpha+1), -alpha, newDepth, !cutNode, false);

      // For PV nodes only, do a full PV search on the first move or after a fail
      // high (in the latter case search only if value < beta), otherwise let the
      // parent node fail low with value <= alpha and try another move.
      if (PvNode && (moveCount == 1 || (value > alpha && (rootNode || value < beta))))
      {
          (ss+1)->pv = pv;
          (ss+1)->pv[0] = MOVE_NONE;

          value = newDepth <   ONE_PLY ?
                            givesCheck ? -qsearch<PV,  true>(pos, ss+1, -beta, -alpha)
                                       : -qsearch<PV, false>(pos, ss+1, -beta, -alpha)
                                       : - search<PV>(pos, ss+1, -beta, -alpha, newDepth, false, false);
      }

      // Step 18. Undo move
      pos.undo_move(move);

      assert(value > -VALUE_INFINITE && value < VALUE_INFINITE);

      // Step 19. Check for a new best move
      // Finished searching the move. If a stop occurred, the return value of
      // the search cannot be trusted, and we return immediately without
      // updating best move, PV and TT.
      if (Threads.stop.load(std::memory_order_relaxed))
          return VALUE_ZERO;

      if (rootNode)
      {
          RootMove& rm = *std::find(thisThread->rootMoves.begin(),
                                    thisThread->rootMoves.end(), move);

          // PV move or new best move?
          if (moveCount == 1 || value > alpha)
          {
              rm.score = value;
              rm.selDepth = thisThread->selDepth;
              rm.pv.resize(1);

              assert((ss+1)->pv);

              for (Move* m = (ss+1)->pv; *m != MOVE_NONE; ++m)
                  rm.pv.push_back(*m);

              // We record how often the best move has been changed in each
              // iteration. This information is used for time management: When
              // the best move changes frequently, we allocate some more time.
              if (moveCount > 1 && thisThread == Threads.main())
                  ++static_cast<MainThread*>(thisThread)->bestMoveChanges;
          }
          else
              // All other moves but the PV are set to the lowest value: this
              // is not a problem when sorting because the sort is stable and the
              // move position in the list is preserved - just the PV is pushed up.
              rm.score = -VALUE_INFINITE;
      }

      if (value > bestValue)
      {
          bestValue = value;

          if (value > alpha)
          {
              bestMove = move;

              if (PvNode && !rootNode) // Update pv even in fail-high case
                  update_pv(ss->pv, move, (ss+1)->pv);

              if (PvNode && value < beta) // Update alpha! Always alpha < beta
                  alpha = value;
              else
              {
                  assert(value >= beta); // Fail high
                  break;
              }
          }
      }

      if (move != bestMove)
      {
          if (captureOrPromotion && captureCount < 32)
              capturesSearched[captureCount++] = move;

          else if (!captureOrPromotion && quietCount < 64)
              quietsSearched[quietCount++] = move;
      }
    }

    // The following condition would detect a stop only after move loop has been
    // completed. But in this case bestValue is valid because we have fully
    // searched our subtree, and we can anyhow save the result in TT.
    /*
       if (Threads.stop)
        return VALUE_DRAW;
    */

    // Step 20. Check for mate and stalemate
    // All legal moves have been searched and if there are no legal moves, it
    // must be a mate or a stalemate. If we are in a singular extension search then
    // return a fail low score.

    assert(moveCount || !inCheck || excludedMove || !MoveList<LEGAL>(pos).size());

    if (!moveCount)
        bestValue = excludedMove ? alpha
                   :     inCheck ? mated_in(ss->ply) : VALUE_DRAW;
    else if (bestMove)
    {
        // Quiet best move: update move sorting heuristics
        if (!pos.capture_or_promotion(bestMove))
            update_quiet_stats(pos, ss, bestMove, quietsSearched, quietCount, stat_bonus(depth));
        else
            update_capture_stats(pos, bestMove, capturesSearched, captureCount, stat_bonus(depth));

        // Extra penalty for a quiet TT move in previous ply when it gets refuted
        if ((ss-1)->moveCount == 1 && !pos.captured_piece())
            update_continuation_histories(ss-1, pos.piece_on(prevSq), prevSq, -stat_bonus(depth + ONE_PLY));
    }
    // Bonus for prior countermove that caused the fail low
    else if (    depth >= 3 * ONE_PLY
             && !pos.captured_piece()
             && is_ok((ss-1)->currentMove))
        update_continuation_histories(ss-1, pos.piece_on(prevSq), prevSq, stat_bonus(depth));

    if (PvNode)
        bestValue = std::min(bestValue, maxValue);

    if (!excludedMove)
        tte->save(posKey, value_to_tt(bestValue, ss->ply),
                  bestValue >= beta ? BOUND_LOWER :
                  PvNode && bestMove ? BOUND_EXACT : BOUND_UPPER,
                  depth, bestMove, ss->staticEval, TT.generation());

    assert(bestValue > -VALUE_INFINITE && bestValue < VALUE_INFINITE);

    return bestValue;
  }


  // qsearch() is the quiescence search function, which is called by the main
  // search function with depth zero, or recursively with depth less than ONE_PLY.

  template <NodeType NT, bool InCheck>
  Value qsearch(Position& pos, Stack* ss, Value alpha, Value beta, Depth depth) {

    const bool PvNode = NT == PV;

    assert(alpha >= -VALUE_INFINITE && alpha < beta && beta <= VALUE_INFINITE);
    assert(PvNode || (alpha == beta - 1));
    assert(depth <= DEPTH_ZERO);
    assert(depth / ONE_PLY * ONE_PLY == depth);
    assert(InCheck == bool(pos.checkers()));

    Move pv[MAX_PLY+1];
    StateInfo st;
    TTEntry* tte;
    TTEntry::Data ttData;
    Key posKey;
    Move ttMove, move, bestMove;
    Depth ttDepth;
    Value bestValue, value, ttValue, futilityValue, futilityBase, oldAlpha;
    bool givesCheck, evasionPrunable;
    int moveCount;

    if (PvNode)
    {
        oldAlpha = alpha; // To flag BOUND_EXACT when eval above alpha and no available moves
        (ss+1)->pv = pv;
        ss->pv[0] = MOVE_NONE;
    }

    (ss+1)->ply = ss->ply + 1;
    ss->currentMove = bestMove = MOVE_NONE;
    moveCount = 0;

    // Check for an immediate draw or maximum ply reached
    if (   pos.is_draw(ss->ply)
        || ss->ply >= MAX_PLY)
        return (ss->ply >= MAX_PLY && !InCheck) ? evaluate(pos) : VALUE_DRAW;

    assert(0 <= ss->ply && ss->ply < MAX_PLY);

    // Decide whether or not to include checks: this fixes also the type of
    // TT entry depth that we are going to use. Note that in qsearch we use
    // only two types of depth in TT: DEPTH_QS_CHECKS or DEPTH_QS_NO_CHECKS.
    ttDepth = InCheck || depth >= DEPTH_QS_CHECKS ? DEPTH_QS_CHECKS
                                                  : DEPTH_QS_NO_CHECKS;
    // Transposition table lookup
    posKey = pos.key();
<<<<<<< HEAD
    tte = TT.probe(posKey, ttData, ttHit, pos.this_thread());
    ttMove = ttHit ? ttData.move() : MOVE_NONE;
    ttValue = ttHit ? value_from_tt(ttData.value(), ss->ply) : VALUE_NONE;
=======
    tte = TT.probe(posKey, ttData);
    ttMove = ttData.move();
    ttValue = value_from_tt(ttData.value(), ss->ply);
>>>>>>> c89311c5

    assert(ttMove == MOVE_NONE || (pos.pseudo_legal(ttMove) && pos.legal(ttMove)));

    if (  !PvNode
        && ttData.depth() >= ttDepth
        //&& ttValue != VALUE_NONE // Only in case of TT access race
        && (ttValue >= beta ? (ttData.bound() &  BOUND_LOWER)
                            : (ttData.bound() &  BOUND_UPPER)))
        return ttValue;

    // Evaluate the position statically
    if (InCheck)
    {
        ss->staticEval = VALUE_NONE;
        bestValue = futilityBase = -VALUE_INFINITE;
    }
    else
    {
        if (ttData.eval() != VALUE_NONE)
        {
            // Never assume anything on values stored in TT
            /*if ((ss->staticEval = bestValue = ttData.eval()) == VALUE_NONE)
                ss->staticEval = bestValue = evaluate(pos);*/

            ss->staticEval = bestValue = ttData.eval();

            assert(bestValue != VALUE_NONE);

            // Can ttValue be used as a better position evaluation?
            if (   ttValue != VALUE_NONE
                && (ttData.bound() & (ttValue > bestValue ? BOUND_LOWER : BOUND_UPPER)))
                bestValue = ttValue;
        }
        else
            ss->staticEval = bestValue =
            (ss-1)->currentMove != MOVE_NULL ? evaluate(pos)
                                             : -(ss-1)->staticEval + 2 * Eval::Tempo;

        // Stand pat. Return immediately if static value is at least beta
        if (bestValue >= beta)
        {
            if (ttData.eval() == VALUE_NONE)
                tte->save(posKey, value_to_tt(bestValue, ss->ply), BOUND_LOWER,
                          DEPTH_NONE, MOVE_NONE, ss->staticEval, TT.generation());

            return bestValue;
        }

        if (PvNode && bestValue > alpha)
            alpha = bestValue;

        futilityBase = bestValue + 128;
    }

    // Initialize a MovePicker object for the current position, and prepare
    // to search the moves. Because the depth is <= 0 here, only captures,
    // queen promotions and checks (only if depth >= DEPTH_QS_CHECKS) will
    // be generated.
    MovePicker mp(pos, ttMove, depth, &pos.this_thread()->mainHistory, &pos.this_thread()->captureHistory, to_sq((ss-1)->currentMove));

    // Loop through the moves until no moves remain or a beta cutoff occurs
    while ((move = mp.next_move()) != MOVE_NONE)
    {
      assert(is_ok(move));

      givesCheck =  type_of(move) == NORMAL && !pos.discovered_check_candidates()
                  ? pos.check_squares(type_of(pos.moved_piece(move))) & to_sq(move)
                  : pos.gives_check(move);

      moveCount++;

      // Futility pruning
      if (   !InCheck
          && !givesCheck
          &&  futilityBase > -VALUE_KNOWN_WIN
          && !pos.advanced_pawn_push(move))
      {
          assert(type_of(move) != ENPASSANT); // Due to !pos.advanced_pawn_push

          futilityValue = futilityBase + PieceValue[EG][pos.piece_on(to_sq(move))];

          if (futilityValue <= alpha)
          {
              bestValue = std::max(bestValue, futilityValue);
              continue;
          }

          if (futilityBase <= alpha && !pos.see_ge(move, VALUE_ZERO + 1))
          {
              bestValue = std::max(bestValue, futilityBase);
              continue;
          }
      }

      // Detect non-capture evasions that are candidates to be pruned
      evasionPrunable =    InCheck
                       &&  (depth != DEPTH_ZERO || moveCount > 2)
                       &&  bestValue > VALUE_MATED_IN_MAX_PLY
                       && !pos.capture(move);

      // Don't search moves with negative SEE values
      if (  (!InCheck || evasionPrunable)
          && !pos.see_ge(move))
          continue;

      // Speculative prefetch as early as possible
      prefetch(TT.first_entry(pos.key_after(move)));

      // Check for legality just before making the move
      if (move != ttMove && !pos.legal(move))
      {
          moveCount--;
          continue;
      }

      ss->currentMove = move;

      // Make and search the move
      pos.do_move(move, st, givesCheck);
      value = givesCheck ? -qsearch<NT,  true>(pos, ss+1, -beta, -alpha, depth - ONE_PLY)
                         : -qsearch<NT, false>(pos, ss+1, -beta, -alpha, depth - ONE_PLY);
      pos.undo_move(move);

      assert(value > -VALUE_INFINITE && value < VALUE_INFINITE);

      // Check for a new best move
      if (value > bestValue)
      {
          bestValue = value;

          if (value > alpha)
          {
              if (PvNode) // Update pv even in fail-high case
                  update_pv(ss->pv, move, (ss+1)->pv);

              if (PvNode && value < beta) // Update alpha here!
              {
                  alpha = value;
                  bestMove = move;
              }
              else // Fail high
              {
                  tte->save(posKey, value_to_tt(value, ss->ply), BOUND_LOWER,
                            ttDepth, move, ss->staticEval, TT.generation());

                  return value;
              }
          }
       }
    }

    // All legal moves have been searched. A special case: If we're in check
    // and no legal moves were found, it is checkmate.
    if (InCheck && bestValue == -VALUE_INFINITE)
        return mated_in(ss->ply); // Plies to mate from the root

    tte->save(posKey, value_to_tt(bestValue, ss->ply),
              PvNode && bestValue > oldAlpha ? BOUND_EXACT : BOUND_UPPER,
              ttDepth, bestMove, ss->staticEval, TT.generation());

    assert(bestValue > -VALUE_INFINITE && bestValue < VALUE_INFINITE);

    return bestValue;
  }


  // value_to_tt() adjusts a mate score from "plies to mate from the root" to
  // "plies to mate from the current position". Non-mate scores are unchanged.
  // The function is called before storing a value in the transposition table.

  Value value_to_tt(Value v, int ply) {

    assert(v != VALUE_NONE);

    return  v >= VALUE_MATE_IN_MAX_PLY  ? v + ply
          : v <= VALUE_MATED_IN_MAX_PLY ? v - ply : v;
  }


  // value_from_tt() is the inverse of value_to_tt(): It adjusts a mate score
  // from the transposition table (which refers to the plies to mate/be mated
  // from current position) to "plies to mate/be mated from the root".

  Value value_from_tt(Value v, int ply) {

    return  v == VALUE_NONE             ? VALUE_NONE
          : v >= VALUE_MATE_IN_MAX_PLY  ? v - ply
          : v <= VALUE_MATED_IN_MAX_PLY ? v + ply : v;
  }


  // update_pv() adds current move and appends child pv[]

  void update_pv(Move* pv, Move move, Move* childPv) {

    for (*pv++ = move; childPv && *childPv != MOVE_NONE; )
        *pv++ = *childPv++;
    *pv = MOVE_NONE;
  }


  // update_continuation_histories() updates histories of the move pairs formed
  // by moves at ply -1, -2, and -4 with current move.

  void update_continuation_histories(Stack* ss, Piece pc, Square to, int bonus) {

    for (int i : {1, 2, 4})
        if (is_ok((ss-i)->currentMove))
            (ss-i)->contHistory->update(pc, to, bonus);
  }


  // update_capture_stats() updates move sorting heuristics when a new capture best move is found

  void update_capture_stats(const Position& pos, Move move,
                            Move* captures, int captureCnt, int bonus) {

      CapturePieceToHistory& captureHistory =  pos.this_thread()->captureHistory;
      Piece moved_piece = pos.moved_piece(move);
      PieceType captured = type_of(pos.piece_on(to_sq(move)));
      captureHistory.update(moved_piece, to_sq(move), captured, bonus);

      // Decrease all the other played capture moves
      for (int i = 0; i < captureCnt; ++i)
      {
          moved_piece = pos.moved_piece(captures[i]);
          captured = type_of(pos.piece_on(to_sq(captures[i])));
          captureHistory.update(moved_piece, to_sq(captures[i]), captured, -bonus);
      }
  }


  // update_quiet_stats() updates move sorting heuristics when a new quiet best move is found

  void update_quiet_stats(const Position& pos, Stack* ss, Move move,
                          Move* quiets, int quietsCnt, int bonus) {

    if (ss->killers[0] != move)
    {
        ss->killers[1] = ss->killers[0];
        ss->killers[0] = move;
    }

    Color us = pos.side_to_move();
    Thread* thisThread = pos.this_thread();
    thisThread->mainHistory.update(us, move, bonus);
    update_continuation_histories(ss, pos.moved_piece(move), to_sq(move), bonus);

    if (is_ok((ss-1)->currentMove))
    {
        Square prevSq = to_sq((ss-1)->currentMove);
        thisThread->counterMoves[pos.piece_on(prevSq)][prevSq] = move;
    }

    // Decrease all the other played quiet moves
    for (int i = 0; i < quietsCnt; ++i)
    {
        thisThread->mainHistory.update(us, quiets[i], -bonus);
        update_continuation_histories(ss, pos.moved_piece(quiets[i]), to_sq(quiets[i]), -bonus);
    }
  }

  // When playing with strength handicap, choose best move among a set of RootMoves
  // using a statistical rule dependent on 'level'. Idea by Heinz van Saanen.

  Move Skill::pick_best(size_t multiPV) {

    const RootMoves& rootMoves = Threads.main()->rootMoves;
    static PRNG rng(now()); // PRNG sequence should be non-deterministic

    // RootMoves are already sorted by score in descending order
    Value topScore = rootMoves[0].score;
    int delta = std::min(topScore - rootMoves[multiPV - 1].score, PawnValueMg);
    int weakness = 120 - 2 * level;
    int maxScore = -VALUE_INFINITE;

    // Choose best move. For each move score we add two terms, both dependent on
    // weakness. One is deterministic and bigger for weaker levels, and one is
    // random. Then we choose the move with the resulting highest score.
    for (size_t i = 0; i < multiPV; ++i)
    {
        // This is our magic formula
        int push = (  weakness * int(topScore - rootMoves[i].score)
                    + delta * (rng.rand<unsigned>() % weakness)) / 128;

        if (rootMoves[i].score + push >= maxScore)
        {
            maxScore = rootMoves[i].score + push;
            best = rootMoves[i].pv[0];
        }
    }

    return best;
  }

} // namespace

/// MainThread::check_time() is used to print debug info and, more importantly,
/// to detect when we are out of available time and thus stop the search.

void MainThread::check_time() {

  if (--callsCnt > 0)
      return;

  // When using nodes, ensure checking rate is not lower than 0.1% of nodes
  callsCnt = Limits.nodes ? std::min(4096, int(Limits.nodes / 1024)) : 4096;

  static TimePoint lastInfoTime = now();

  int elapsed = Time.elapsed();
  TimePoint tick = Limits.startTime + elapsed;

  if (tick - lastInfoTime >= 1000)
  {
      lastInfoTime = tick;
      dbg_print();
  }

  // We should not stop pondering until told so by the GUI
  if (Threads.ponder)
      return;

  if (   (Limits.use_time_management() && elapsed > Time.maximum() - 10)
      || (Limits.movetime && elapsed >= Limits.movetime)
      || (Limits.nodes && Threads.nodes_searched() >= (uint64_t)Limits.nodes))
      Threads.stop = true;
}


/// UCI::pv() formats PV information according to the UCI protocol. UCI requires
/// that all (if any) unsearched PV lines are sent using a previous search score.

string UCI::pv(const Position& pos, Depth depth, Value alpha, Value beta) {

  std::stringstream ss;
  int elapsed = Time.elapsed() + 1;
  const RootMoves& rootMoves = pos.this_thread()->rootMoves;
  size_t PVIdx = pos.this_thread()->PVIdx;
  size_t multiPV = std::min((size_t)Options["MultiPV"], rootMoves.size());
  uint64_t nodesSearched = Threads.nodes_searched();
  uint64_t tbHits = Threads.tb_hits() + (TB::RootInTB ? rootMoves.size() : 0);

  for (size_t i = 0; i < multiPV; ++i)
  {
      bool updated = (i <= PVIdx && rootMoves[i].score != -VALUE_INFINITE);

      if (depth == ONE_PLY && !updated)
          continue;

      Depth d = updated ? depth : depth - ONE_PLY;
      Value v = updated ? rootMoves[i].score : rootMoves[i].previousScore;

      bool tb = TB::RootInTB && abs(v) < VALUE_MATE - MAX_PLY;
      v = tb ? TB::Score : v;

      if (ss.rdbuf()->in_avail()) // Not at first line
          ss << "\n";

      ss << "info"
         << " depth "    << d / ONE_PLY
         << " seldepth " << rootMoves[i].selDepth
         << " multipv "  << i + 1
         << " score "    << UCI::value(v);

      if (!tb && i == PVIdx)
          ss << (v >= beta ? " lowerbound" : v <= alpha ? " upperbound" : "");

      ss << " nodes "    << nodesSearched
         << " nps "      << nodesSearched * 1000 / elapsed;

      if (elapsed > 1000) // Earlier makes little sense
          ss << " hashfull " << TT.hashfull();

      ss << " tbhits "   << tbHits
         << " time "     << elapsed
         << " pv";

      for (Move m : rootMoves[i].pv)
          ss << " " << UCI::move(m, pos.is_chess960());
  }

  return ss.str();
}


/// RootMove::extract_ponder_from_tt() is called in case we have no ponder move
/// before exiting the search, for instance, in case we stop the search during a
/// fail high at root. We try hard to have a ponder move to return to the GUI,
/// otherwise in case of 'ponder on' we have nothing to think on.

bool RootMove::extract_ponder_from_tt(Position& pos) {

    StateInfo st;

    assert(pv.size() == 1);

    if (!pv[0])
        return false;

    pos.do_move(pv[0], st);

    TTEntry::Data ttData;
<<<<<<< HEAD
    TT.probe(pos.key(), ttData, ttHit, pos.this_thread());
=======
>>>>>>> c89311c5

    TT.probe(pos.key(), ttData);

    if (Move m = ttData.move())
    {
        if (MoveList<LEGAL>(pos).contains(m))
            pv.push_back(m);
    }

    pos.undo_move(pv[0]);
    return pv.size() > 1;
}


void Tablebases::filter_root_moves(Position& pos, Search::RootMoves& rootMoves) {

    RootInTB = false;
    UseRule50 = Options["Syzygy50MoveRule"];
    ProbeDepth = Options["SyzygyProbeDepth"] * ONE_PLY;
    Cardinality = Options["SyzygyProbeLimit"];

    // Skip TB probing when no TB found: !TBLargest -> !TB::Cardinality
    if (Cardinality > MaxCardinality)
    {
        Cardinality = MaxCardinality;
        ProbeDepth = DEPTH_ZERO;
    }

    if (Cardinality < popcount(pos.pieces()) || pos.can_castle(ANY_CASTLING))
        return;

    // Don't filter any moves if the user requested analysis on multiple
    if (Options["MultiPV"] != 1)
        return;

    // If the current root position is in the tablebases, then RootMoves
    // contains only moves that preserve the draw or the win.
    RootInTB = root_probe(pos, rootMoves, TB::Score);

    if (RootInTB)
        Cardinality = 0; // Do not probe tablebases during the search

    else // If DTZ tables are missing, use WDL tables as a fallback
    {
        // Filter out moves that do not preserve the draw or the win.
        RootInTB = root_probe_wdl(pos, rootMoves, TB::Score);

        // Only probe during search if winning
        if (RootInTB && TB::Score <= VALUE_DRAW)
            Cardinality = 0;
    }

    if (RootInTB && !UseRule50)
        TB::Score =  TB::Score > VALUE_DRAW ?  VALUE_MATE - MAX_PLY - 1
                   : TB::Score < VALUE_DRAW ? -VALUE_MATE + MAX_PLY + 1
                                            :  VALUE_DRAW;

    // Since root_probe() and root_probe_wdl() dirty the root move scores,
    // we reset them to -VALUE_INFINITE
    for (RootMove& rm : rootMoves)
        rm.score = -VALUE_INFINITE;
}<|MERGE_RESOLUTION|>--- conflicted
+++ resolved
@@ -553,13 +553,8 @@
     // position key in case of an excluded move.
     excludedMove = ss->excludedMove;
     posKey = pos.key() ^ Key(excludedMove << 16); // Isn't a very good hash
-<<<<<<< HEAD
-    tte = TT.probe(posKey, ttData, ttHit, thisThread);
-    ttValue = ttHit ? value_from_tt(ttData.value(), ss->ply) : VALUE_NONE;
-=======
-    tte = TT.probe(posKey, ttData);
+    tte = TT.probe(posKey, ttData, thisThread);
     ttValue = value_from_tt(ttData.value(), ss->ply);
->>>>>>> c89311c5
     ttMove =  rootNode ? thisThread->rootMoves[thisThread->PVIdx].pv[0]
             : ttData.move();
 
@@ -775,13 +770,8 @@
         Depth d = 3 * depth / 4 - 2 * ONE_PLY;
         search<NT>(pos, ss, alpha, beta, d, cutNode, true);
 
-<<<<<<< HEAD
-        tte = TT.probe(posKey, ttData, ttHit, thisThread);
-        ttMove = ttHit ? ttData.move() : MOVE_NONE;
-=======
-        tte = TT.probe(posKey, ttData);
+        tte = TT.probe(posKey, ttData, thisThread);
         ttMove = ttData.move();
->>>>>>> c89311c5
     }
 
 moves_loop: // When in check, search starts from here
@@ -1188,15 +1178,9 @@
                                                   : DEPTH_QS_NO_CHECKS;
     // Transposition table lookup
     posKey = pos.key();
-<<<<<<< HEAD
-    tte = TT.probe(posKey, ttData, ttHit, pos.this_thread());
-    ttMove = ttHit ? ttData.move() : MOVE_NONE;
-    ttValue = ttHit ? value_from_tt(ttData.value(), ss->ply) : VALUE_NONE;
-=======
-    tte = TT.probe(posKey, ttData);
+    tte = TT.probe(posKey, ttData, pos.this_thread());
     ttMove = ttData.move();
     ttValue = value_from_tt(ttData.value(), ss->ply);
->>>>>>> c89311c5
 
     assert(ttMove == MOVE_NONE || (pos.pseudo_legal(ttMove) && pos.legal(ttMove)));
 
@@ -1600,12 +1584,8 @@
     pos.do_move(pv[0], st);
 
     TTEntry::Data ttData;
-<<<<<<< HEAD
-    TT.probe(pos.key(), ttData, ttHit, pos.this_thread());
-=======
->>>>>>> c89311c5
-
-    TT.probe(pos.key(), ttData);
+
+    TT.probe(pos.key(), ttData, pos.this_thread());
 
     if (Move m = ttData.move())
     {
